--- conflicted
+++ resolved
@@ -492,7 +492,6 @@
 #define PIPE_REFERENCED_FOR_READ  (1 << 0)
 #define PIPE_REFERENCED_FOR_WRITE (1 << 1)
 
-<<<<<<< HEAD
 enum pipe_video_codec
 {
    PIPE_VIDEO_CODEC_UNKNOWN = 0,
@@ -517,7 +516,6 @@
    PIPE_VIDEO_PROFILE_MPEG4_AVC_HIGH
 };
 
-=======
 /**
  * Composite query types
  */
@@ -531,7 +529,6 @@
    uint64_t frequency;
    boolean  disjoint;
 };
->>>>>>> 48156b87
 
 #ifdef __cplusplus
 }
