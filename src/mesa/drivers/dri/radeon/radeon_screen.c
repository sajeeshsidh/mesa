--- conflicted
+++ resolved
@@ -992,23 +992,10 @@
       screen->drmSupportsVertexProgram = (sPriv->drm_version.minor >= 25);
    }
 
-<<<<<<< HEAD
    ret = radeon_set_screen_flags(screen, dri_priv->deviceID);
    if (ret == -1)
      return NULL;
 
-   if (!screen->kernel_mm) {
-     screen->mmio.handle = dri_priv->registerHandle;
-     screen->mmio.size   = dri_priv->registerSize;
-     if ( drmMap( sPriv->fd,
-		  screen->mmio.handle,
-		  screen->mmio.size,
-		  &screen->mmio.map ) ) {
-       FREE( screen );
-       __driUtilMessage("%s: drmMap failed\n", __FUNCTION__ );
-       return NULL;
-     }
-=======
    screen->mmio.handle = dri_priv->registerHandle;
    screen->mmio.size   = dri_priv->registerSize;
    if ( drmMap( sPriv->fd,
@@ -1019,29 +1006,9 @@
      __driUtilMessage("%s: drmMap failed\n", __FUNCTION__ );
      return NULL;
    }
->>>>>>> 1cd0afff
 
    RADEONMMIO = screen->mmio.map;
 
-<<<<<<< HEAD
-     screen->status.handle = dri_priv->statusHandle;
-     screen->status.size   = dri_priv->statusSize;
-     if ( drmMap( sPriv->fd,
-		  screen->status.handle,
-		  screen->status.size,
-		  &screen->status.map ) ) {
-       drmUnmap( screen->mmio.map, screen->mmio.size );
-       FREE( screen );
-       __driUtilMessage("%s: drmMap (2) failed\n", __FUNCTION__ );
-       return NULL;
-     }
-     if (screen->chip_family < CHIP_FAMILY_R600)
-	     screen->scratch = (__volatile__ uint32_t *)
-		     ((GLubyte *)screen->status.map + RADEON_SCRATCH_REG_OFFSET);
-     else
-	     screen->scratch = (__volatile__ uint32_t *)
-		     ((GLubyte *)screen->status.map + R600_SCRATCH_REG_OFFSET);
-=======
    screen->status.handle = dri_priv->statusHandle;
    screen->status.size   = dri_priv->statusSize;
    if ( drmMap( sPriv->fd,
@@ -1053,8 +1020,12 @@
      __driUtilMessage("%s: drmMap (2) failed\n", __FUNCTION__ );
      return NULL;
    }
-   screen->scratch = (__volatile__ uint32_t *)
-     ((GLubyte *)screen->status.map + RADEON_SCRATCH_REG_OFFSET);
+   if (screen->chip_family < CHIP_FAMILY_R600)
+	   screen->scratch = (__volatile__ uint32_t *)
+		   ((GLubyte *)screen->status.map + RADEON_SCRATCH_REG_OFFSET);
+   else
+	   screen->scratch = (__volatile__ uint32_t *)
+		   ((GLubyte *)screen->status.map + RADEON_SCRATCH_REG_OFFSET);
 
    screen->buffers = drmMapBufs( sPriv->fd );
    if ( !screen->buffers ) {
@@ -1064,7 +1035,6 @@
      __driUtilMessage("%s: drmMapBufs failed\n", __FUNCTION__ );
      return NULL;
    }
->>>>>>> 1cd0afff
 
    if ( dri_priv->gartTexHandle && dri_priv->gartTexMapSize ) {
      screen->gartTextures.handle = dri_priv->gartTexHandle;
@@ -1111,7 +1081,6 @@
    screen->AGPMode = dri_priv->AGPMode;
 
    ret = radeonGetParam(sPriv, RADEON_PARAM_FB_LOCATION, &temp);
-<<<<<<< HEAD
 
    /* +r6/r7 */
    if(screen->chip_family >= CHIP_FAMILY_R600)
@@ -1125,15 +1094,6 @@
        else
        {
             screen->fbLocation = (temp & 0xffff) << 24;
-=======
-   if (ret) {
-       if (screen->chip_family < CHIP_FAMILY_RS600)
-	   screen->fbLocation      = ( INREG( RADEON_MC_FB_LOCATION ) & 0xffff) << 16;
-       else {
-           FREE( screen );
-           fprintf(stderr, "Unable to get fb location need newer drm\n");
-           return NULL;
->>>>>>> 1cd0afff
        }
    }
    else
@@ -1270,14 +1230,10 @@
 #if RADEON_COMMON && defined(RADEON_COMMON_FOR_R300)
    screen->extensions[i++] = &r300texOffsetExtension.base;
 #endif
-<<<<<<< HEAD
 
 #if RADEON_COMMON && defined(RADEON_COMMON_FOR_R600)
-        screen->extensions[i++] = &r600texOffsetExtension.base;
-#endif
-   }
-=======
->>>>>>> 1cd0afff
+   screen->extensions[i++] = &r600texOffsetExtension.base;
+#endif
 
    screen->extensions[i++] = NULL;
    sPriv->extensions = screen->extensions;
