/*
 * Mesa 3-D graphics library
 * Version:  7.1
 *
 * Copyright (C) 1999-2007  Brian Paul   All Rights Reserved.
 *
 * Permission is hereby granted, free of charge, to any person obtaining a
 * copy of this software and associated documentation files (the "Software"),
 * to deal in the Software without restriction, including without limitation
 * the rights to use, copy, modify, merge, publish, distribute, sublicense,
 * and/or sell copies of the Software, and to permit persons to whom the
 * Software is furnished to do so, subject to the following conditions:
 *
 * The above copyright notice and this permission notice shall be included
 * in all copies or substantial portions of the Software.
 *
 * THE SOFTWARE IS PROVIDED "AS IS", WITHOUT WARRANTY OF ANY KIND, EXPRESS
 * OR IMPLIED, INCLUDING BUT NOT LIMITED TO THE WARRANTIES OF MERCHANTABILITY,
 * FITNESS FOR A PARTICULAR PURPOSE AND NONINFRINGEMENT.  IN NO EVENT SHALL
 * BRIAN PAUL BE LIABLE FOR ANY CLAIM, DAMAGES OR OTHER LIABILITY, WHETHER IN
 * AN ACTION OF CONTRACT, TORT OR OTHERWISE, ARISING FROM, OUT OF OR IN
 * CONNECTION WITH THE SOFTWARE OR THE USE OR OTHER DEALINGS IN THE SOFTWARE.
 */


/**
 * \file dlist.c
 * Display lists management functions.
 */

#include "glheader.h"
#include "imports.h"
#include "api_arrayelt.h"
#include "api_loopback.h"
#include "config.h"
#include "mfeatures.h"
#include "attrib.h"
#include "blend.h"
#include "buffers.h"
#if FEATURE_ARB_vertex_buffer_object
#include "bufferobj.h"
#endif
#include "arrayobj.h"
#include "clip.h"
#include "colortab.h"
#include "context.h"
#include "convolve.h"
#include "depth.h"
#include "dlist.h"
#include "enable.h"
#include "enums.h"
#include "eval.h"
#include "extensions.h"
#include "feedback.h"
#include "framebuffer.h"
#include "get.h"
#include "glapi/glapi.h"
#include "hash.h"
#include "histogram.h"
#include "image.h"
#include "light.h"
#include "lines.h"
#include "dlist.h"
#include "macros.h"
#include "matrix.h"
#include "pixel.h"
#include "points.h"
#include "polygon.h"
#include "queryobj.h"
#include "state.h"
#include "texobj.h"
#include "teximage.h"
#include "texstate.h"
#include "mtypes.h"
#include "varray.h"
#if FEATURE_ARB_vertex_program || FEATURE_ARB_fragment_program
#include "shader/arbprogram.h"
#include "shader/program.h"
#endif
#if FEATURE_NV_vertex_program || FEATURE_NV_fragment_program
#include "shader/nvprogram.h"
#include "shader/program.h"
#endif
#if FEATURE_ATI_fragment_shader
#include "shader/atifragshader.h"
#endif

#include "math/m_matrix.h"

#include "glapi/dispatch.h"


/**
 * Flush vertices.
 *
 * \param ctx GL context.
 *
 * Checks if dd_function_table::SaveNeedFlush is marked to flush
 * stored (save) vertices, and calls
 * dd_function_table::SaveFlushVertices if so.
 */
#define SAVE_FLUSH_VERTICES(ctx)		\
do {						\
   if (ctx->Driver.SaveNeedFlush)		\
      ctx->Driver.SaveFlushVertices(ctx);	\
} while (0)


/**
 * Macro to assert that the API call was made outside the
 * glBegin()/glEnd() pair, with return value.
 * 
 * \param ctx GL context.
 * \param retval value to return value in case the assertion fails.
 */
#define ASSERT_OUTSIDE_SAVE_BEGIN_END_WITH_RETVAL(ctx, retval)		\
do {									\
   if (ctx->Driver.CurrentSavePrimitive <= GL_POLYGON ||		\
       ctx->Driver.CurrentSavePrimitive == PRIM_INSIDE_UNKNOWN_PRIM) {	\
      _mesa_compile_error( ctx, GL_INVALID_OPERATION, "begin/end" );	\
      return retval;							\
   }									\
} while (0)

/**
 * Macro to assert that the API call was made outside the
 * glBegin()/glEnd() pair.
 * 
 * \param ctx GL context.
 */
#define ASSERT_OUTSIDE_SAVE_BEGIN_END(ctx)				\
do {									\
   if (ctx->Driver.CurrentSavePrimitive <= GL_POLYGON ||		\
       ctx->Driver.CurrentSavePrimitive == PRIM_INSIDE_UNKNOWN_PRIM) {	\
      _mesa_compile_error( ctx, GL_INVALID_OPERATION, "begin/end" );	\
      return;								\
   }									\
} while (0)

/**
 * Macro to assert that the API call was made outside the
 * glBegin()/glEnd() pair and flush the vertices.
 * 
 * \param ctx GL context.
 */
#define ASSERT_OUTSIDE_SAVE_BEGIN_END_AND_FLUSH(ctx)			\
do {									\
   ASSERT_OUTSIDE_SAVE_BEGIN_END(ctx);					\
   SAVE_FLUSH_VERTICES(ctx);						\
} while (0)

/**
 * Macro to assert that the API call was made outside the
 * glBegin()/glEnd() pair and flush the vertices, with return value.
 * 
 * \param ctx GL context.
 * \param retval value to return value in case the assertion fails.
 */
#define ASSERT_OUTSIDE_SAVE_BEGIN_END_AND_FLUSH_WITH_RETVAL(ctx, retval)\
do {									\
   ASSERT_OUTSIDE_SAVE_BEGIN_END_WITH_RETVAL(ctx, retval);		\
   SAVE_FLUSH_VERTICES(ctx);						\
} while (0)



/**
 * Display list opcodes.
 *
 * The fact that these identifiers are assigned consecutive
 * integer values starting at 0 is very important, see InstSize array usage)
 */
typedef enum
{
   OPCODE_INVALID = -1,         /* Force signed enum */
   OPCODE_ACCUM,
   OPCODE_ALPHA_FUNC,
   OPCODE_BIND_TEXTURE,
   OPCODE_BITMAP,
   OPCODE_BLEND_COLOR,
   OPCODE_BLEND_EQUATION,
   OPCODE_BLEND_EQUATION_SEPARATE,
   OPCODE_BLEND_FUNC_SEPARATE,
   OPCODE_CALL_LIST,
   OPCODE_CALL_LIST_OFFSET,
   OPCODE_CLEAR,
   OPCODE_CLEAR_ACCUM,
   OPCODE_CLEAR_COLOR,
   OPCODE_CLEAR_DEPTH,
   OPCODE_CLEAR_INDEX,
   OPCODE_CLEAR_STENCIL,
   OPCODE_CLIP_PLANE,
   OPCODE_COLOR_MASK,
   OPCODE_COLOR_MATERIAL,
   OPCODE_COLOR_TABLE,
   OPCODE_COLOR_TABLE_PARAMETER_FV,
   OPCODE_COLOR_TABLE_PARAMETER_IV,
   OPCODE_COLOR_SUB_TABLE,
   OPCODE_CONVOLUTION_FILTER_1D,
   OPCODE_CONVOLUTION_FILTER_2D,
   OPCODE_CONVOLUTION_PARAMETER_I,
   OPCODE_CONVOLUTION_PARAMETER_IV,
   OPCODE_CONVOLUTION_PARAMETER_F,
   OPCODE_CONVOLUTION_PARAMETER_FV,
   OPCODE_COPY_COLOR_SUB_TABLE,
   OPCODE_COPY_COLOR_TABLE,
   OPCODE_COPY_PIXELS,
   OPCODE_COPY_TEX_IMAGE1D,
   OPCODE_COPY_TEX_IMAGE2D,
   OPCODE_COPY_TEX_SUB_IMAGE1D,
   OPCODE_COPY_TEX_SUB_IMAGE2D,
   OPCODE_COPY_TEX_SUB_IMAGE3D,
   OPCODE_CULL_FACE,
   OPCODE_DEPTH_FUNC,
   OPCODE_DEPTH_MASK,
   OPCODE_DEPTH_RANGE,
   OPCODE_DISABLE,
   OPCODE_DRAW_BUFFER,
   OPCODE_DRAW_PIXELS,
   OPCODE_ENABLE,
   OPCODE_EVALMESH1,
   OPCODE_EVALMESH2,
   OPCODE_FOG,
   OPCODE_FRONT_FACE,
   OPCODE_FRUSTUM,
   OPCODE_HINT,
   OPCODE_HISTOGRAM,
   OPCODE_INDEX_MASK,
   OPCODE_INIT_NAMES,
   OPCODE_LIGHT,
   OPCODE_LIGHT_MODEL,
   OPCODE_LINE_STIPPLE,
   OPCODE_LINE_WIDTH,
   OPCODE_LIST_BASE,
   OPCODE_LOAD_IDENTITY,
   OPCODE_LOAD_MATRIX,
   OPCODE_LOAD_NAME,
   OPCODE_LOGIC_OP,
   OPCODE_MAP1,
   OPCODE_MAP2,
   OPCODE_MAPGRID1,
   OPCODE_MAPGRID2,
   OPCODE_MATRIX_MODE,
   OPCODE_MIN_MAX,
   OPCODE_MULT_MATRIX,
   OPCODE_ORTHO,
   OPCODE_PASSTHROUGH,
   OPCODE_PIXEL_MAP,
   OPCODE_PIXEL_TRANSFER,
   OPCODE_PIXEL_ZOOM,
   OPCODE_POINT_SIZE,
   OPCODE_POINT_PARAMETERS,
   OPCODE_POLYGON_MODE,
   OPCODE_POLYGON_STIPPLE,
   OPCODE_POLYGON_OFFSET,
   OPCODE_POP_ATTRIB,
   OPCODE_POP_MATRIX,
   OPCODE_POP_NAME,
   OPCODE_PRIORITIZE_TEXTURE,
   OPCODE_PUSH_ATTRIB,
   OPCODE_PUSH_MATRIX,
   OPCODE_PUSH_NAME,
   OPCODE_RASTER_POS,
   OPCODE_READ_BUFFER,
   OPCODE_RESET_HISTOGRAM,
   OPCODE_RESET_MIN_MAX,
   OPCODE_ROTATE,
   OPCODE_SCALE,
   OPCODE_SCISSOR,
   OPCODE_SELECT_TEXTURE_SGIS,
   OPCODE_SELECT_TEXTURE_COORD_SET,
   OPCODE_SHADE_MODEL,
   OPCODE_STENCIL_FUNC,
   OPCODE_STENCIL_MASK,
   OPCODE_STENCIL_OP,
   OPCODE_TEXENV,
   OPCODE_TEXGEN,
   OPCODE_TEXPARAMETER,
   OPCODE_TEX_IMAGE1D,
   OPCODE_TEX_IMAGE2D,
   OPCODE_TEX_IMAGE3D,
   OPCODE_TEX_SUB_IMAGE1D,
   OPCODE_TEX_SUB_IMAGE2D,
   OPCODE_TEX_SUB_IMAGE3D,
   OPCODE_TRANSLATE,
   OPCODE_VIEWPORT,
   OPCODE_WINDOW_POS,
   /* GL_ARB_multitexture */
   OPCODE_ACTIVE_TEXTURE,
   /* GL_ARB_texture_compression */
   OPCODE_COMPRESSED_TEX_IMAGE_1D,
   OPCODE_COMPRESSED_TEX_IMAGE_2D,
   OPCODE_COMPRESSED_TEX_IMAGE_3D,
   OPCODE_COMPRESSED_TEX_SUB_IMAGE_1D,
   OPCODE_COMPRESSED_TEX_SUB_IMAGE_2D,
   OPCODE_COMPRESSED_TEX_SUB_IMAGE_3D,
   /* GL_ARB_multisample */
   OPCODE_SAMPLE_COVERAGE,
   /* GL_ARB_window_pos */
   OPCODE_WINDOW_POS_ARB,
   /* GL_NV_vertex_program */
   OPCODE_BIND_PROGRAM_NV,
   OPCODE_EXECUTE_PROGRAM_NV,
   OPCODE_REQUEST_RESIDENT_PROGRAMS_NV,
   OPCODE_LOAD_PROGRAM_NV,
   OPCODE_TRACK_MATRIX_NV,
   /* GL_NV_fragment_program */
   OPCODE_PROGRAM_LOCAL_PARAMETER_ARB,
   OPCODE_PROGRAM_NAMED_PARAMETER_NV,
   /* GL_EXT_stencil_two_side */
   OPCODE_ACTIVE_STENCIL_FACE_EXT,
   /* GL_EXT_depth_bounds_test */
   OPCODE_DEPTH_BOUNDS_EXT,
   /* GL_ARB_vertex/fragment_program */
   OPCODE_PROGRAM_STRING_ARB,
   OPCODE_PROGRAM_ENV_PARAMETER_ARB,
   /* GL_ARB_occlusion_query */
   OPCODE_BEGIN_QUERY_ARB,
   OPCODE_END_QUERY_ARB,
   /* GL_ARB_draw_buffers */
   OPCODE_DRAW_BUFFERS_ARB,
   /* GL_ATI_fragment_shader */
   OPCODE_TEX_BUMP_PARAMETER_ATI,
   /* GL_ATI_fragment_shader */
   OPCODE_BIND_FRAGMENT_SHADER_ATI,
   OPCODE_SET_FRAGMENT_SHADER_CONSTANTS_ATI,
   /* OpenGL 2.0 */
   OPCODE_STENCIL_FUNC_SEPARATE,
   OPCODE_STENCIL_OP_SEPARATE,
   OPCODE_STENCIL_MASK_SEPARATE,

   /* GL_ARB_shader_objects */
   OPCODE_USE_PROGRAM,
   OPCODE_UNIFORM_1F,
   OPCODE_UNIFORM_2F,
   OPCODE_UNIFORM_3F,
   OPCODE_UNIFORM_4F,
   OPCODE_UNIFORM_1FV,
   OPCODE_UNIFORM_2FV,
   OPCODE_UNIFORM_3FV,
   OPCODE_UNIFORM_4FV,
   OPCODE_UNIFORM_1I,
   OPCODE_UNIFORM_2I,
   OPCODE_UNIFORM_3I,
   OPCODE_UNIFORM_4I,
   OPCODE_UNIFORM_1IV,
   OPCODE_UNIFORM_2IV,
   OPCODE_UNIFORM_3IV,
   OPCODE_UNIFORM_4IV,
   OPCODE_UNIFORM_MATRIX22,
   OPCODE_UNIFORM_MATRIX33,
   OPCODE_UNIFORM_MATRIX44,
   OPCODE_UNIFORM_MATRIX23,
   OPCODE_UNIFORM_MATRIX32,
   OPCODE_UNIFORM_MATRIX24,
   OPCODE_UNIFORM_MATRIX42,
   OPCODE_UNIFORM_MATRIX34,
   OPCODE_UNIFORM_MATRIX43,

   /* GL_EXT_framebuffer_blit */
   OPCODE_BLIT_FRAMEBUFFER,

   /* Vertex attributes -- fallback for when optimized display
    * list build isn't active.
    */
   OPCODE_ATTR_1F_NV,
   OPCODE_ATTR_2F_NV,
   OPCODE_ATTR_3F_NV,
   OPCODE_ATTR_4F_NV,
   OPCODE_ATTR_1F_ARB,
   OPCODE_ATTR_2F_ARB,
   OPCODE_ATTR_3F_ARB,
   OPCODE_ATTR_4F_ARB,
   OPCODE_MATERIAL,
   OPCODE_BEGIN,
   OPCODE_END,
   OPCODE_RECTF,
   OPCODE_EVAL_C1,
   OPCODE_EVAL_C2,
   OPCODE_EVAL_P1,
   OPCODE_EVAL_P2,

   /* GL_EXT_provoking_vertex */
   OPCODE_PROVOKING_VERTEX,

   /* The following three are meta instructions */
   OPCODE_ERROR,                /* raise compiled-in error */
   OPCODE_CONTINUE,
   OPCODE_END_OF_LIST,
   OPCODE_EXT_0
} OpCode;



/**
 * Display list node.
 *
 * Display list instructions are stored as sequences of "nodes".  Nodes
 * are allocated in blocks.  Each block has BLOCK_SIZE nodes.  Blocks
 * are linked together with a pointer.
 *
 * Each instruction in the display list is stored as a sequence of
 * contiguous nodes in memory.
 * Each node is the union of a variety of data types.
 */
union gl_dlist_node
{
   OpCode opcode;
   GLboolean b;
   GLbitfield bf;
   GLubyte ub;
   GLshort s;
   GLushort us;
   GLint i;
   GLuint ui;
   GLenum e;
   GLfloat f;
   GLvoid *data;
   void *next;                  /* If prev node's opcode==OPCODE_CONTINUE */
};


typedef union gl_dlist_node Node;


/**
 * How many nodes to allocate at a time.
 *
 * \note Reduced now that we hold vertices etc. elsewhere.
 */
#define BLOCK_SIZE 256



/**
 * Number of nodes of storage needed for each instruction.
 * Sizes for dynamically allocated opcodes are stored in the context struct.
 */
static GLuint InstSize[OPCODE_END_OF_LIST + 1];

void mesa_print_display_list(GLuint list);


/**********************************************************************/
/*****                           Private                          *****/
/**********************************************************************/


/**
 * Make an empty display list.  This is used by glGenLists() to
 * reserve display list IDs.
 */
static struct gl_display_list *
make_list(GLuint name, GLuint count)
{
   struct gl_display_list *dlist = CALLOC_STRUCT(gl_display_list);
   dlist->Name = name;
   dlist->Head = (Node *) _mesa_malloc(sizeof(Node) * count);
   dlist->Head[0].opcode = OPCODE_END_OF_LIST;
   return dlist;
}


/**
 * Lookup function to just encapsulate casting.
 */
static INLINE struct gl_display_list *
lookup_list(GLcontext *ctx, GLuint list)
{
   return (struct gl_display_list *)
      _mesa_HashLookup(ctx->Shared->DisplayList, list);
}



/**
 * Delete the named display list, but don't remove from hash table.
 * \param dlist - display list pointer
 */
void
_mesa_delete_list(GLcontext *ctx, struct gl_display_list *dlist)
{
   Node *n, *block;
   GLboolean done;

   n = block = dlist->Head;

   done = block ? GL_FALSE : GL_TRUE;
   while (!done) {

      /* check for extension opcodes first */

      GLint i = (GLint) n[0].opcode - (GLint) OPCODE_EXT_0;
      if (i >= 0 && i < (GLint) ctx->ListExt.NumOpcodes) {
         ctx->ListExt.Opcode[i].Destroy(ctx, &n[1]);
         n += ctx->ListExt.Opcode[i].Size;
      }
      else {
         switch (n[0].opcode) {
            /* for some commands, we need to free malloc'd memory */
         case OPCODE_MAP1:
            _mesa_free(n[6].data);
            n += InstSize[n[0].opcode];
            break;
         case OPCODE_MAP2:
            _mesa_free(n[10].data);
            n += InstSize[n[0].opcode];
            break;
         case OPCODE_DRAW_PIXELS:
            _mesa_free(n[5].data);
            n += InstSize[n[0].opcode];
            break;
         case OPCODE_BITMAP:
            _mesa_free(n[7].data);
            n += InstSize[n[0].opcode];
            break;
         case OPCODE_COLOR_TABLE:
            _mesa_free(n[6].data);
            n += InstSize[n[0].opcode];
            break;
         case OPCODE_COLOR_SUB_TABLE:
            _mesa_free(n[6].data);
            n += InstSize[n[0].opcode];
            break;
         case OPCODE_CONVOLUTION_FILTER_1D:
            _mesa_free(n[6].data);
            n += InstSize[n[0].opcode];
            break;
         case OPCODE_CONVOLUTION_FILTER_2D:
            _mesa_free(n[7].data);
            n += InstSize[n[0].opcode];
            break;
         case OPCODE_POLYGON_STIPPLE:
            _mesa_free(n[1].data);
            n += InstSize[n[0].opcode];
            break;
         case OPCODE_TEX_IMAGE1D:
            _mesa_free(n[8].data);
            n += InstSize[n[0].opcode];
            break;
         case OPCODE_TEX_IMAGE2D:
            _mesa_free(n[9].data);
            n += InstSize[n[0].opcode];
            break;
         case OPCODE_TEX_IMAGE3D:
            _mesa_free(n[10].data);
            n += InstSize[n[0].opcode];
            break;
         case OPCODE_TEX_SUB_IMAGE1D:
            _mesa_free(n[7].data);
            n += InstSize[n[0].opcode];
            break;
         case OPCODE_TEX_SUB_IMAGE2D:
            _mesa_free(n[9].data);
            n += InstSize[n[0].opcode];
            break;
         case OPCODE_TEX_SUB_IMAGE3D:
            _mesa_free(n[11].data);
            n += InstSize[n[0].opcode];
            break;
         case OPCODE_COMPRESSED_TEX_IMAGE_1D:
            _mesa_free(n[7].data);
            n += InstSize[n[0].opcode];
            break;
         case OPCODE_COMPRESSED_TEX_IMAGE_2D:
            _mesa_free(n[8].data);
            n += InstSize[n[0].opcode];
            break;
         case OPCODE_COMPRESSED_TEX_IMAGE_3D:
            _mesa_free(n[9].data);
            n += InstSize[n[0].opcode];
            break;
         case OPCODE_COMPRESSED_TEX_SUB_IMAGE_1D:
            _mesa_free(n[7].data);
            n += InstSize[n[0].opcode];
            break;
         case OPCODE_COMPRESSED_TEX_SUB_IMAGE_2D:
            _mesa_free(n[9].data);
            n += InstSize[n[0].opcode];
            break;
         case OPCODE_COMPRESSED_TEX_SUB_IMAGE_3D:
            _mesa_free(n[11].data);
            n += InstSize[n[0].opcode];
            break;
#if FEATURE_NV_vertex_program
         case OPCODE_LOAD_PROGRAM_NV:
            _mesa_free(n[4].data);      /* program string */
            n += InstSize[n[0].opcode];
            break;
         case OPCODE_REQUEST_RESIDENT_PROGRAMS_NV:
            _mesa_free(n[2].data);      /* array of program ids */
            n += InstSize[n[0].opcode];
            break;
#endif
#if FEATURE_NV_fragment_program
         case OPCODE_PROGRAM_NAMED_PARAMETER_NV:
            _mesa_free(n[3].data);      /* parameter name */
            n += InstSize[n[0].opcode];
            break;
#endif
#if FEATURE_ARB_vertex_program || FEATURE_ARB_fragment_program
         case OPCODE_PROGRAM_STRING_ARB:
            _mesa_free(n[4].data);      /* program string */
            n += InstSize[n[0].opcode];
            break;
#endif
         case OPCODE_UNIFORM_1FV:
         case OPCODE_UNIFORM_2FV:
         case OPCODE_UNIFORM_3FV:
         case OPCODE_UNIFORM_4FV:
         case OPCODE_UNIFORM_1IV:
         case OPCODE_UNIFORM_2IV:
         case OPCODE_UNIFORM_3IV:
         case OPCODE_UNIFORM_4IV:
            _mesa_free(n[3].data);
            n += InstSize[n[0].opcode];
            break;
         case OPCODE_UNIFORM_MATRIX22:
         case OPCODE_UNIFORM_MATRIX33:
         case OPCODE_UNIFORM_MATRIX44:
         case OPCODE_UNIFORM_MATRIX24:
         case OPCODE_UNIFORM_MATRIX42:
         case OPCODE_UNIFORM_MATRIX23:
         case OPCODE_UNIFORM_MATRIX32:
         case OPCODE_UNIFORM_MATRIX34:
         case OPCODE_UNIFORM_MATRIX43:
            _mesa_free(n[4].data);
            n += InstSize[n[0].opcode];
            break;

         case OPCODE_CONTINUE:
            n = (Node *) n[1].next;
            _mesa_free(block);
            block = n;
            break;
         case OPCODE_END_OF_LIST:
            _mesa_free(block);
            done = GL_TRUE;
            break;
         default:
            /* Most frequent case */
            n += InstSize[n[0].opcode];
            break;
         }
      }
   }

   _mesa_free(dlist);
}


/**
 * Destroy a display list and remove from hash table.
 * \param list - display list number
 */
static void
destroy_list(GLcontext *ctx, GLuint list)
{
   struct gl_display_list *dlist;

   if (list == 0)
      return;

   dlist = lookup_list(ctx, list);
   if (!dlist)
      return;

   _mesa_delete_list(ctx, dlist);
   _mesa_HashRemove(ctx->Shared->DisplayList, list);
}


/*
 * Translate the nth element of list from <type> to GLint.
 */
static GLint
translate_id(GLsizei n, GLenum type, const GLvoid * list)
{
   GLbyte *bptr;
   GLubyte *ubptr;
   GLshort *sptr;
   GLushort *usptr;
   GLint *iptr;
   GLuint *uiptr;
   GLfloat *fptr;

   switch (type) {
   case GL_BYTE:
      bptr = (GLbyte *) list;
      return (GLint) bptr[n];
   case GL_UNSIGNED_BYTE:
      ubptr = (GLubyte *) list;
      return (GLint) ubptr[n];
   case GL_SHORT:
      sptr = (GLshort *) list;
      return (GLint) sptr[n];
   case GL_UNSIGNED_SHORT:
      usptr = (GLushort *) list;
      return (GLint) usptr[n];
   case GL_INT:
      iptr = (GLint *) list;
      return iptr[n];
   case GL_UNSIGNED_INT:
      uiptr = (GLuint *) list;
      return (GLint) uiptr[n];
   case GL_FLOAT:
      fptr = (GLfloat *) list;
      return (GLint) FLOORF(fptr[n]);
   case GL_2_BYTES:
      ubptr = ((GLubyte *) list) + 2 * n;
      return (GLint) ubptr[0] * 256
           + (GLint) ubptr[1];
   case GL_3_BYTES:
      ubptr = ((GLubyte *) list) + 3 * n;
      return (GLint) ubptr[0] * 65536
           + (GLint) ubptr[1] * 256
           + (GLint) ubptr[2];
   case GL_4_BYTES:
      ubptr = ((GLubyte *) list) + 4 * n;
      return (GLint) ubptr[0] * 16777216
           + (GLint) ubptr[1] * 65536
           + (GLint) ubptr[2] * 256
           + (GLint) ubptr[3];
   default:
      return 0;
   }
}




/**********************************************************************/
/*****                        Public                              *****/
/**********************************************************************/

/**
 * Wrapper for _mesa_unpack_image() that handles pixel buffer objects.
 * If we run out of memory, GL_OUT_OF_MEMORY will be recorded.
 */
static GLvoid *
unpack_image(GLcontext *ctx, GLuint dimensions,
             GLsizei width, GLsizei height, GLsizei depth,
             GLenum format, GLenum type, const GLvoid * pixels,
             const struct gl_pixelstore_attrib *unpack)
{
   if (!_mesa_is_bufferobj(unpack->BufferObj)) {
      /* no PBO */
      GLvoid *image = _mesa_unpack_image(dimensions, width, height, depth,
                                         format, type, pixels, unpack);
      if (pixels && !image) {
         _mesa_error(ctx, GL_OUT_OF_MEMORY, "display list construction");
      }
      return image;
   }
   else if (_mesa_validate_pbo_access(dimensions, unpack, width, height, depth,
                                      format, type, pixels)) {
      const GLubyte *map, *src;
      GLvoid *image;

      map = (GLubyte *)
         ctx->Driver.MapBuffer(ctx, GL_PIXEL_UNPACK_BUFFER_EXT,
                               GL_READ_ONLY_ARB, unpack->BufferObj);
      if (!map) {
         /* unable to map src buffer! */
         _mesa_error(ctx, GL_INVALID_OPERATION, "unable to map PBO");
         return NULL;
      }

      src = ADD_POINTERS(map, pixels);
      image = _mesa_unpack_image(dimensions, width, height, depth,
                                 format, type, src, unpack);

      ctx->Driver.UnmapBuffer(ctx, GL_PIXEL_UNPACK_BUFFER_EXT,
                              unpack->BufferObj);

      if (!image) {
         _mesa_error(ctx, GL_OUT_OF_MEMORY, "display list construction");
      }
      return image;
   }
   /* bad access! */
   return NULL;
}


/**
 * Allocate space for a display list instruction.
 * \param opcode  the instruction opcode (OPCODE_* value)
 * \param bytes   instruction size in bytes, not counting opcode.
 * \return pointer to the usable data area (not including the internal
 *         opcode).
 */
void *
_mesa_alloc_instruction(GLcontext *ctx, GLuint opcode, GLuint bytes)
{
   const GLuint numNodes = 1 + (bytes + sizeof(Node) - 1) / sizeof(Node);
   Node *n;

   if (opcode < (GLuint) OPCODE_EXT_0) {
      if (InstSize[opcode] == 0) {
         /* save instruction size now */
         InstSize[opcode] = numNodes;
      }
      else {
         /* make sure instruction size agrees */
         ASSERT(numNodes == InstSize[opcode]);
      }
   }

   if (ctx->ListState.CurrentPos + numNodes + 2 > BLOCK_SIZE) {
      /* This block is full.  Allocate a new block and chain to it */
      Node *newblock;
      n = ctx->ListState.CurrentBlock + ctx->ListState.CurrentPos;
      n[0].opcode = OPCODE_CONTINUE;
      newblock = (Node *) _mesa_malloc(sizeof(Node) * BLOCK_SIZE);
      if (!newblock) {
         _mesa_error(ctx, GL_OUT_OF_MEMORY, "Building display list");
         return NULL;
      }
      n[1].next = (Node *) newblock;
      ctx->ListState.CurrentBlock = newblock;
      ctx->ListState.CurrentPos = 0;
   }

   n = ctx->ListState.CurrentBlock + ctx->ListState.CurrentPos;
   ctx->ListState.CurrentPos += numNodes;

   n[0].opcode = (OpCode) opcode;

   return (void *) (n + 1);     /* return ptr to node following opcode */
}


/**
 * This function allows modules and drivers to get their own opcodes
 * for extending display list functionality.
 * \param ctx  the rendering context
 * \param size  number of bytes for storing the new display list command
 * \param execute  function to execute the new display list command
 * \param destroy  function to destroy the new display list command
 * \param print  function to print the new display list command
 * \return  the new opcode number or -1 if error
 */
GLint
_mesa_alloc_opcode(GLcontext *ctx,
                   GLuint size,
                   void (*execute) (GLcontext *, void *),
                   void (*destroy) (GLcontext *, void *),
                   void (*print) (GLcontext *, void *))
{
   if (ctx->ListExt.NumOpcodes < MAX_DLIST_EXT_OPCODES) {
      const GLuint i = ctx->ListExt.NumOpcodes++;
      ctx->ListExt.Opcode[i].Size =
         1 + (size + sizeof(Node) - 1) / sizeof(Node);
      ctx->ListExt.Opcode[i].Execute = execute;
      ctx->ListExt.Opcode[i].Destroy = destroy;
      ctx->ListExt.Opcode[i].Print = print;
      return i + OPCODE_EXT_0;
   }
   return -1;
}



/**
 * Allocate display list instruction.  Returns Node ptr to where the opcode
 * is stored.
 *   - nParams is the number of function parameters
 *   - return value a pointer to sizeof(Node) before the actual
 *     usable data area.
 */
#define ALLOC_INSTRUCTION(CTX, OPCODE, NPARAMS) \
    ((Node *)_mesa_alloc_instruction(CTX, OPCODE, (NPARAMS)*sizeof(Node)) - 1)



/*
 * Display List compilation functions
 */
static void GLAPIENTRY
save_Accum(GLenum op, GLfloat value)
{
   GET_CURRENT_CONTEXT(ctx);
   Node *n;
   ASSERT_OUTSIDE_SAVE_BEGIN_END_AND_FLUSH(ctx);
   n = ALLOC_INSTRUCTION(ctx, OPCODE_ACCUM, 2);
   if (n) {
      n[1].e = op;
      n[2].f = value;
   }
   if (ctx->ExecuteFlag) {
      CALL_Accum(ctx->Exec, (op, value));
   }
}


static void GLAPIENTRY
save_AlphaFunc(GLenum func, GLclampf ref)
{
   GET_CURRENT_CONTEXT(ctx);
   Node *n;
   ASSERT_OUTSIDE_SAVE_BEGIN_END_AND_FLUSH(ctx);
   n = ALLOC_INSTRUCTION(ctx, OPCODE_ALPHA_FUNC, 2);
   if (n) {
      n[1].e = func;
      n[2].f = (GLfloat) ref;
   }
   if (ctx->ExecuteFlag) {
      CALL_AlphaFunc(ctx->Exec, (func, ref));
   }
}


static void GLAPIENTRY
save_BindTexture(GLenum target, GLuint texture)
{
   GET_CURRENT_CONTEXT(ctx);
   Node *n;
   ASSERT_OUTSIDE_SAVE_BEGIN_END_AND_FLUSH(ctx);
   n = ALLOC_INSTRUCTION(ctx, OPCODE_BIND_TEXTURE, 2);
   if (n) {
      n[1].e = target;
      n[2].ui = texture;
   }
   if (ctx->ExecuteFlag) {
      CALL_BindTexture(ctx->Exec, (target, texture));
   }
}


static void GLAPIENTRY
save_Bitmap(GLsizei width, GLsizei height,
            GLfloat xorig, GLfloat yorig,
            GLfloat xmove, GLfloat ymove, const GLubyte * pixels)
{
   GET_CURRENT_CONTEXT(ctx);
   Node *n;
   ASSERT_OUTSIDE_SAVE_BEGIN_END_AND_FLUSH(ctx);
   n = ALLOC_INSTRUCTION(ctx, OPCODE_BITMAP, 7);
   if (n) {
      n[1].i = (GLint) width;
      n[2].i = (GLint) height;
      n[3].f = xorig;
      n[4].f = yorig;
      n[5].f = xmove;
      n[6].f = ymove;
      n[7].data = _mesa_unpack_bitmap(width, height, pixels, &ctx->Unpack);
   }
   if (ctx->ExecuteFlag) {
      CALL_Bitmap(ctx->Exec, (width, height,
                              xorig, yorig, xmove, ymove, pixels));
   }
}


static void GLAPIENTRY
save_BlendEquation(GLenum mode)
{
   GET_CURRENT_CONTEXT(ctx);
   Node *n;
   ASSERT_OUTSIDE_SAVE_BEGIN_END_AND_FLUSH(ctx);
   n = ALLOC_INSTRUCTION(ctx, OPCODE_BLEND_EQUATION, 1);
   if (n) {
      n[1].e = mode;
   }
   if (ctx->ExecuteFlag) {
      CALL_BlendEquation(ctx->Exec, (mode));
   }
}


static void GLAPIENTRY
save_BlendEquationSeparateEXT(GLenum modeRGB, GLenum modeA)
{
   GET_CURRENT_CONTEXT(ctx);
   Node *n;
   ASSERT_OUTSIDE_SAVE_BEGIN_END_AND_FLUSH(ctx);
   n = ALLOC_INSTRUCTION(ctx, OPCODE_BLEND_EQUATION_SEPARATE, 2);
   if (n) {
      n[1].e = modeRGB;
      n[2].e = modeA;
   }
   if (ctx->ExecuteFlag) {
      CALL_BlendEquationSeparateEXT(ctx->Exec, (modeRGB, modeA));
   }
}


static void GLAPIENTRY
save_BlendFuncSeparateEXT(GLenum sfactorRGB, GLenum dfactorRGB,
                          GLenum sfactorA, GLenum dfactorA)
{
   GET_CURRENT_CONTEXT(ctx);
   Node *n;
   ASSERT_OUTSIDE_SAVE_BEGIN_END_AND_FLUSH(ctx);
   n = ALLOC_INSTRUCTION(ctx, OPCODE_BLEND_FUNC_SEPARATE, 4);
   if (n) {
      n[1].e = sfactorRGB;
      n[2].e = dfactorRGB;
      n[3].e = sfactorA;
      n[4].e = dfactorA;
   }
   if (ctx->ExecuteFlag) {
      CALL_BlendFuncSeparateEXT(ctx->Exec,
                                (sfactorRGB, dfactorRGB, sfactorA, dfactorA));
   }
}


static void GLAPIENTRY
save_BlendFunc(GLenum srcfactor, GLenum dstfactor)
{
   save_BlendFuncSeparateEXT(srcfactor, dstfactor, srcfactor, dstfactor);
}


static void GLAPIENTRY
save_BlendColor(GLfloat red, GLfloat green, GLfloat blue, GLfloat alpha)
{
   GET_CURRENT_CONTEXT(ctx);
   Node *n;
   ASSERT_OUTSIDE_SAVE_BEGIN_END_AND_FLUSH(ctx);
   n = ALLOC_INSTRUCTION(ctx, OPCODE_BLEND_COLOR, 4);
   if (n) {
      n[1].f = red;
      n[2].f = green;
      n[3].f = blue;
      n[4].f = alpha;
   }
   if (ctx->ExecuteFlag) {
      CALL_BlendColor(ctx->Exec, (red, green, blue, alpha));
   }
}

static void invalidate_saved_current_state( GLcontext *ctx )
{
   GLint i;

   for (i = 0; i < VERT_ATTRIB_MAX; i++)
      ctx->ListState.ActiveAttribSize[i] = 0;

   for (i = 0; i < MAT_ATTRIB_MAX; i++)
      ctx->ListState.ActiveMaterialSize[i] = 0;

   memset(&ctx->ListState.Current, 0, sizeof ctx->ListState.Current);

   ctx->Driver.CurrentSavePrimitive = PRIM_UNKNOWN;
}

void GLAPIENTRY
_mesa_save_CallList(GLuint list)
{
   GET_CURRENT_CONTEXT(ctx);
   Node *n;
   SAVE_FLUSH_VERTICES(ctx);

   n = ALLOC_INSTRUCTION(ctx, OPCODE_CALL_LIST, 1);
   if (n) {
      n[1].ui = list;
   }

   /* After this, we don't know what state we're in.  Invalidate all
    * cached information previously gathered:
    */
   invalidate_saved_current_state( ctx );

   if (ctx->ExecuteFlag) {
      _mesa_CallList(list);
   }
}


void GLAPIENTRY
_mesa_save_CallLists(GLsizei num, GLenum type, const GLvoid * lists)
{
   GET_CURRENT_CONTEXT(ctx);
   GLint i;
   GLboolean typeErrorFlag;

   SAVE_FLUSH_VERTICES(ctx);

   switch (type) {
   case GL_BYTE:
   case GL_UNSIGNED_BYTE:
   case GL_SHORT:
   case GL_UNSIGNED_SHORT:
   case GL_INT:
   case GL_UNSIGNED_INT:
   case GL_FLOAT:
   case GL_2_BYTES:
   case GL_3_BYTES:
   case GL_4_BYTES:
      typeErrorFlag = GL_FALSE;
      break;
   default:
      typeErrorFlag = GL_TRUE;
   }

   for (i = 0; i < num; i++) {
      GLint list = translate_id(i, type, lists);
      Node *n = ALLOC_INSTRUCTION(ctx, OPCODE_CALL_LIST_OFFSET, 2);
      if (n) {
         n[1].i = list;
         n[2].b = typeErrorFlag;
      }
   }

   /* After this, we don't know what state we're in.  Invalidate all
    * cached information previously gathered:
    */
   invalidate_saved_current_state( ctx );

   if (ctx->ExecuteFlag) {
      CALL_CallLists(ctx->Exec, (num, type, lists));
   }
}


static void GLAPIENTRY
save_Clear(GLbitfield mask)
{
   GET_CURRENT_CONTEXT(ctx);
   Node *n;
   ASSERT_OUTSIDE_SAVE_BEGIN_END_AND_FLUSH(ctx);
   n = ALLOC_INSTRUCTION(ctx, OPCODE_CLEAR, 1);
   if (n) {
      n[1].bf = mask;
   }
   if (ctx->ExecuteFlag) {
      CALL_Clear(ctx->Exec, (mask));
   }
}


static void GLAPIENTRY
save_ClearAccum(GLfloat red, GLfloat green, GLfloat blue, GLfloat alpha)
{
   GET_CURRENT_CONTEXT(ctx);
   Node *n;
   ASSERT_OUTSIDE_SAVE_BEGIN_END_AND_FLUSH(ctx);
   n = ALLOC_INSTRUCTION(ctx, OPCODE_CLEAR_ACCUM, 4);
   if (n) {
      n[1].f = red;
      n[2].f = green;
      n[3].f = blue;
      n[4].f = alpha;
   }
   if (ctx->ExecuteFlag) {
      CALL_ClearAccum(ctx->Exec, (red, green, blue, alpha));
   }
}


static void GLAPIENTRY
save_ClearColor(GLclampf red, GLclampf green, GLclampf blue, GLclampf alpha)
{
   GET_CURRENT_CONTEXT(ctx);
   Node *n;
   ASSERT_OUTSIDE_SAVE_BEGIN_END_AND_FLUSH(ctx);
   n = ALLOC_INSTRUCTION(ctx, OPCODE_CLEAR_COLOR, 4);
   if (n) {
      n[1].f = red;
      n[2].f = green;
      n[3].f = blue;
      n[4].f = alpha;
   }
   if (ctx->ExecuteFlag) {
      CALL_ClearColor(ctx->Exec, (red, green, blue, alpha));
   }
}


static void GLAPIENTRY
save_ClearDepth(GLclampd depth)
{
   GET_CURRENT_CONTEXT(ctx);
   Node *n;
   ASSERT_OUTSIDE_SAVE_BEGIN_END_AND_FLUSH(ctx);
   n = ALLOC_INSTRUCTION(ctx, OPCODE_CLEAR_DEPTH, 1);
   if (n) {
      n[1].f = (GLfloat) depth;
   }
   if (ctx->ExecuteFlag) {
      CALL_ClearDepth(ctx->Exec, (depth));
   }
}


static void GLAPIENTRY
save_ClearIndex(GLfloat c)
{
   GET_CURRENT_CONTEXT(ctx);
   Node *n;
   ASSERT_OUTSIDE_SAVE_BEGIN_END_AND_FLUSH(ctx);
   n = ALLOC_INSTRUCTION(ctx, OPCODE_CLEAR_INDEX, 1);
   if (n) {
      n[1].f = c;
   }
   if (ctx->ExecuteFlag) {
      CALL_ClearIndex(ctx->Exec, (c));
   }
}


static void GLAPIENTRY
save_ClearStencil(GLint s)
{
   GET_CURRENT_CONTEXT(ctx);
   Node *n;
   ASSERT_OUTSIDE_SAVE_BEGIN_END_AND_FLUSH(ctx);
   n = ALLOC_INSTRUCTION(ctx, OPCODE_CLEAR_STENCIL, 1);
   if (n) {
      n[1].i = s;
   }
   if (ctx->ExecuteFlag) {
      CALL_ClearStencil(ctx->Exec, (s));
   }
}


static void GLAPIENTRY
save_ClipPlane(GLenum plane, const GLdouble * equ)
{
   GET_CURRENT_CONTEXT(ctx);
   Node *n;
   ASSERT_OUTSIDE_SAVE_BEGIN_END_AND_FLUSH(ctx);
   n = ALLOC_INSTRUCTION(ctx, OPCODE_CLIP_PLANE, 5);
   if (n) {
      n[1].e = plane;
      n[2].f = (GLfloat) equ[0];
      n[3].f = (GLfloat) equ[1];
      n[4].f = (GLfloat) equ[2];
      n[5].f = (GLfloat) equ[3];
   }
   if (ctx->ExecuteFlag) {
      CALL_ClipPlane(ctx->Exec, (plane, equ));
   }
}



static void GLAPIENTRY
save_ColorMask(GLboolean red, GLboolean green,
               GLboolean blue, GLboolean alpha)
{
   GET_CURRENT_CONTEXT(ctx);
   Node *n;
   ASSERT_OUTSIDE_SAVE_BEGIN_END_AND_FLUSH(ctx);
   n = ALLOC_INSTRUCTION(ctx, OPCODE_COLOR_MASK, 4);
   if (n) {
      n[1].b = red;
      n[2].b = green;
      n[3].b = blue;
      n[4].b = alpha;
   }
   if (ctx->ExecuteFlag) {
      CALL_ColorMask(ctx->Exec, (red, green, blue, alpha));
   }
}


static void GLAPIENTRY
save_ColorMaterial(GLenum face, GLenum mode)
{
   GET_CURRENT_CONTEXT(ctx);
   Node *n;
   ASSERT_OUTSIDE_SAVE_BEGIN_END_AND_FLUSH(ctx);

   n = ALLOC_INSTRUCTION(ctx, OPCODE_COLOR_MATERIAL, 2);
   if (n) {
      n[1].e = face;
      n[2].e = mode;
   }
   if (ctx->ExecuteFlag) {
      CALL_ColorMaterial(ctx->Exec, (face, mode));
   }
}


static void GLAPIENTRY
save_ColorTable(GLenum target, GLenum internalFormat,
                GLsizei width, GLenum format, GLenum type,
                const GLvoid * table)
{
   GET_CURRENT_CONTEXT(ctx);
   if (_mesa_is_proxy_texture(target)) {
      /* execute immediately */
      CALL_ColorTable(ctx->Exec, (target, internalFormat, width,
                                  format, type, table));
   }
   else {
      Node *n;
      ASSERT_OUTSIDE_SAVE_BEGIN_END_AND_FLUSH(ctx);
      n = ALLOC_INSTRUCTION(ctx, OPCODE_COLOR_TABLE, 6);
      if (n) {
         n[1].e = target;
         n[2].e = internalFormat;
         n[3].i = width;
         n[4].e = format;
         n[5].e = type;
         n[6].data = unpack_image(ctx, 1, width, 1, 1, format, type, table,
                                  &ctx->Unpack);
      }
      if (ctx->ExecuteFlag) {
         CALL_ColorTable(ctx->Exec, (target, internalFormat, width,
                                     format, type, table));
      }
   }
}



static void GLAPIENTRY
save_ColorTableParameterfv(GLenum target, GLenum pname,
                           const GLfloat *params)
{
   GET_CURRENT_CONTEXT(ctx);
   Node *n;

   ASSERT_OUTSIDE_SAVE_BEGIN_END_AND_FLUSH(ctx);

   n = ALLOC_INSTRUCTION(ctx, OPCODE_COLOR_TABLE_PARAMETER_FV, 6);
   if (n) {
      n[1].e = target;
      n[2].e = pname;
      n[3].f = params[0];
      if (pname == GL_COLOR_TABLE_SGI ||
          pname == GL_POST_CONVOLUTION_COLOR_TABLE_SGI ||
          pname == GL_POST_COLOR_MATRIX_COLOR_TABLE_SGI ||
          pname == GL_TEXTURE_COLOR_TABLE_SGI) {
         n[4].f = params[1];
         n[5].f = params[2];
         n[6].f = params[3];
      }
   }

   if (ctx->ExecuteFlag) {
      CALL_ColorTableParameterfv(ctx->Exec, (target, pname, params));
   }
}


static void GLAPIENTRY
save_ColorTableParameteriv(GLenum target, GLenum pname, const GLint *params)
{
   GET_CURRENT_CONTEXT(ctx);
   Node *n;

   ASSERT_OUTSIDE_SAVE_BEGIN_END_AND_FLUSH(ctx);

   n = ALLOC_INSTRUCTION(ctx, OPCODE_COLOR_TABLE_PARAMETER_IV, 6);
   if (n) {
      n[1].e = target;
      n[2].e = pname;
      n[3].i = params[0];
      if (pname == GL_COLOR_TABLE_SGI ||
          pname == GL_POST_CONVOLUTION_COLOR_TABLE_SGI ||
          pname == GL_POST_COLOR_MATRIX_COLOR_TABLE_SGI ||
          pname == GL_TEXTURE_COLOR_TABLE_SGI) {
         n[4].i = params[1];
         n[5].i = params[2];
         n[6].i = params[3];
      }
   }

   if (ctx->ExecuteFlag) {
      CALL_ColorTableParameteriv(ctx->Exec, (target, pname, params));
   }
}



static void GLAPIENTRY
save_ColorSubTable(GLenum target, GLsizei start, GLsizei count,
                   GLenum format, GLenum type, const GLvoid * table)
{
   GET_CURRENT_CONTEXT(ctx);
   Node *n;
   ASSERT_OUTSIDE_SAVE_BEGIN_END_AND_FLUSH(ctx);
   n = ALLOC_INSTRUCTION(ctx, OPCODE_COLOR_SUB_TABLE, 6);
   if (n) {
      n[1].e = target;
      n[2].i = start;
      n[3].i = count;
      n[4].e = format;
      n[5].e = type;
      n[6].data = unpack_image(ctx, 1, count, 1, 1, format, type, table,
                               &ctx->Unpack);
   }
   if (ctx->ExecuteFlag) {
      CALL_ColorSubTable(ctx->Exec,
                         (target, start, count, format, type, table));
   }
}


static void GLAPIENTRY
save_CopyColorSubTable(GLenum target, GLsizei start,
                       GLint x, GLint y, GLsizei width)
{
   GET_CURRENT_CONTEXT(ctx);
   Node *n;

   ASSERT_OUTSIDE_SAVE_BEGIN_END_AND_FLUSH(ctx);
   n = ALLOC_INSTRUCTION(ctx, OPCODE_COPY_COLOR_SUB_TABLE, 5);
   if (n) {
      n[1].e = target;
      n[2].i = start;
      n[3].i = x;
      n[4].i = y;
      n[5].i = width;
   }
   if (ctx->ExecuteFlag) {
      CALL_CopyColorSubTable(ctx->Exec, (target, start, x, y, width));
   }
}


static void GLAPIENTRY
save_CopyColorTable(GLenum target, GLenum internalformat,
                    GLint x, GLint y, GLsizei width)
{
   GET_CURRENT_CONTEXT(ctx);
   Node *n;

   ASSERT_OUTSIDE_SAVE_BEGIN_END_AND_FLUSH(ctx);
   n = ALLOC_INSTRUCTION(ctx, OPCODE_COPY_COLOR_TABLE, 5);
   if (n) {
      n[1].e = target;
      n[2].e = internalformat;
      n[3].i = x;
      n[4].i = y;
      n[5].i = width;
   }
   if (ctx->ExecuteFlag) {
      CALL_CopyColorTable(ctx->Exec, (target, internalformat, x, y, width));
   }
}


static void GLAPIENTRY
save_ConvolutionFilter1D(GLenum target, GLenum internalFormat, GLsizei width,
                         GLenum format, GLenum type, const GLvoid * filter)
{
   GET_CURRENT_CONTEXT(ctx);
   Node *n;

   ASSERT_OUTSIDE_SAVE_BEGIN_END_AND_FLUSH(ctx);

   n = ALLOC_INSTRUCTION(ctx, OPCODE_CONVOLUTION_FILTER_1D, 6);
   if (n) {
      n[1].e = target;
      n[2].e = internalFormat;
      n[3].i = width;
      n[4].e = format;
      n[5].e = type;
      n[6].data = unpack_image(ctx, 1, width, 1, 1, format, type, filter,
                               &ctx->Unpack);
   }
   if (ctx->ExecuteFlag) {
      CALL_ConvolutionFilter1D(ctx->Exec, (target, internalFormat, width,
                                           format, type, filter));
   }
}


static void GLAPIENTRY
save_ConvolutionFilter2D(GLenum target, GLenum internalFormat,
                         GLsizei width, GLsizei height, GLenum format,
                         GLenum type, const GLvoid * filter)
{
   GET_CURRENT_CONTEXT(ctx);
   Node *n;

   ASSERT_OUTSIDE_SAVE_BEGIN_END_AND_FLUSH(ctx);

   n = ALLOC_INSTRUCTION(ctx, OPCODE_CONVOLUTION_FILTER_2D, 7);
   if (n) {
      n[1].e = target;
      n[2].e = internalFormat;
      n[3].i = width;
      n[4].i = height;
      n[5].e = format;
      n[6].e = type;
      n[7].data = unpack_image(ctx, 2, width, height, 1, format, type, filter,
                               &ctx->Unpack);
   }
   if (ctx->ExecuteFlag) {
      CALL_ConvolutionFilter2D(ctx->Exec,
                               (target, internalFormat, width, height, format,
                                type, filter));
   }
}


static void GLAPIENTRY
save_ConvolutionParameteri(GLenum target, GLenum pname, GLint param)
{
   GET_CURRENT_CONTEXT(ctx);
   Node *n;
   ASSERT_OUTSIDE_SAVE_BEGIN_END_AND_FLUSH(ctx);
   n = ALLOC_INSTRUCTION(ctx, OPCODE_CONVOLUTION_PARAMETER_I, 3);
   if (n) {
      n[1].e = target;
      n[2].e = pname;
      n[3].i = param;
   }
   if (ctx->ExecuteFlag) {
      CALL_ConvolutionParameteri(ctx->Exec, (target, pname, param));
   }
}


static void GLAPIENTRY
save_ConvolutionParameteriv(GLenum target, GLenum pname, const GLint *params)
{
   GET_CURRENT_CONTEXT(ctx);
   Node *n;
   ASSERT_OUTSIDE_SAVE_BEGIN_END_AND_FLUSH(ctx);
   n = ALLOC_INSTRUCTION(ctx, OPCODE_CONVOLUTION_PARAMETER_IV, 6);
   if (n) {
      n[1].e = target;
      n[2].e = pname;
      n[3].i = params[0];
      if (pname == GL_CONVOLUTION_BORDER_COLOR ||
          pname == GL_CONVOLUTION_FILTER_SCALE ||
          pname == GL_CONVOLUTION_FILTER_BIAS) {
         n[4].i = params[1];
         n[5].i = params[2];
         n[6].i = params[3];
      }
      else {
         n[4].i = n[5].i = n[6].i = 0;
      }
   }
   if (ctx->ExecuteFlag) {
      CALL_ConvolutionParameteriv(ctx->Exec, (target, pname, params));
   }
}


static void GLAPIENTRY
save_ConvolutionParameterf(GLenum target, GLenum pname, GLfloat param)
{
   GET_CURRENT_CONTEXT(ctx);
   Node *n;
   ASSERT_OUTSIDE_SAVE_BEGIN_END_AND_FLUSH(ctx);
   n = ALLOC_INSTRUCTION(ctx, OPCODE_CONVOLUTION_PARAMETER_F, 3);
   if (n) {
      n[1].e = target;
      n[2].e = pname;
      n[3].f = param;
   }
   if (ctx->ExecuteFlag) {
      CALL_ConvolutionParameterf(ctx->Exec, (target, pname, param));
   }
}


static void GLAPIENTRY
save_ConvolutionParameterfv(GLenum target, GLenum pname,
                            const GLfloat *params)
{
   GET_CURRENT_CONTEXT(ctx);
   Node *n;
   ASSERT_OUTSIDE_SAVE_BEGIN_END_AND_FLUSH(ctx);
   n = ALLOC_INSTRUCTION(ctx, OPCODE_CONVOLUTION_PARAMETER_FV, 6);
   if (n) {
      n[1].e = target;
      n[2].e = pname;
      n[3].f = params[0];
      if (pname == GL_CONVOLUTION_BORDER_COLOR ||
          pname == GL_CONVOLUTION_FILTER_SCALE ||
          pname == GL_CONVOLUTION_FILTER_BIAS) {
         n[4].f = params[1];
         n[5].f = params[2];
         n[6].f = params[3];
      }
      else {
         n[4].f = n[5].f = n[6].f = 0.0F;
      }
   }
   if (ctx->ExecuteFlag) {
      CALL_ConvolutionParameterfv(ctx->Exec, (target, pname, params));
   }
}


static void GLAPIENTRY
save_CopyPixels(GLint x, GLint y, GLsizei width, GLsizei height, GLenum type)
{
   GET_CURRENT_CONTEXT(ctx);
   Node *n;
   ASSERT_OUTSIDE_SAVE_BEGIN_END_AND_FLUSH(ctx);
   n = ALLOC_INSTRUCTION(ctx, OPCODE_COPY_PIXELS, 5);
   if (n) {
      n[1].i = x;
      n[2].i = y;
      n[3].i = (GLint) width;
      n[4].i = (GLint) height;
      n[5].e = type;
   }
   if (ctx->ExecuteFlag) {
      CALL_CopyPixels(ctx->Exec, (x, y, width, height, type));
   }
}



static void GLAPIENTRY
save_CopyTexImage1D(GLenum target, GLint level, GLenum internalformat,
                    GLint x, GLint y, GLsizei width, GLint border)
{
   GET_CURRENT_CONTEXT(ctx);
   Node *n;
   ASSERT_OUTSIDE_SAVE_BEGIN_END_AND_FLUSH(ctx);
   n = ALLOC_INSTRUCTION(ctx, OPCODE_COPY_TEX_IMAGE1D, 7);
   if (n) {
      n[1].e = target;
      n[2].i = level;
      n[3].e = internalformat;
      n[4].i = x;
      n[5].i = y;
      n[6].i = width;
      n[7].i = border;
   }
   if (ctx->ExecuteFlag) {
      CALL_CopyTexImage1D(ctx->Exec, (target, level, internalformat,
                                      x, y, width, border));
   }
}


static void GLAPIENTRY
save_CopyTexImage2D(GLenum target, GLint level,
                    GLenum internalformat,
                    GLint x, GLint y, GLsizei width,
                    GLsizei height, GLint border)
{
   GET_CURRENT_CONTEXT(ctx);
   Node *n;
   ASSERT_OUTSIDE_SAVE_BEGIN_END_AND_FLUSH(ctx);
   n = ALLOC_INSTRUCTION(ctx, OPCODE_COPY_TEX_IMAGE2D, 8);
   if (n) {
      n[1].e = target;
      n[2].i = level;
      n[3].e = internalformat;
      n[4].i = x;
      n[5].i = y;
      n[6].i = width;
      n[7].i = height;
      n[8].i = border;
   }
   if (ctx->ExecuteFlag) {
      CALL_CopyTexImage2D(ctx->Exec, (target, level, internalformat,
                                      x, y, width, height, border));
   }
}



static void GLAPIENTRY
save_CopyTexSubImage1D(GLenum target, GLint level,
                       GLint xoffset, GLint x, GLint y, GLsizei width)
{
   GET_CURRENT_CONTEXT(ctx);
   Node *n;
   ASSERT_OUTSIDE_SAVE_BEGIN_END_AND_FLUSH(ctx);
   n = ALLOC_INSTRUCTION(ctx, OPCODE_COPY_TEX_SUB_IMAGE1D, 6);
   if (n) {
      n[1].e = target;
      n[2].i = level;
      n[3].i = xoffset;
      n[4].i = x;
      n[5].i = y;
      n[6].i = width;
   }
   if (ctx->ExecuteFlag) {
      CALL_CopyTexSubImage1D(ctx->Exec,
                             (target, level, xoffset, x, y, width));
   }
}


static void GLAPIENTRY
save_CopyTexSubImage2D(GLenum target, GLint level,
                       GLint xoffset, GLint yoffset,
                       GLint x, GLint y, GLsizei width, GLint height)
{
   GET_CURRENT_CONTEXT(ctx);
   Node *n;
   ASSERT_OUTSIDE_SAVE_BEGIN_END_AND_FLUSH(ctx);
   n = ALLOC_INSTRUCTION(ctx, OPCODE_COPY_TEX_SUB_IMAGE2D, 8);
   if (n) {
      n[1].e = target;
      n[2].i = level;
      n[3].i = xoffset;
      n[4].i = yoffset;
      n[5].i = x;
      n[6].i = y;
      n[7].i = width;
      n[8].i = height;
   }
   if (ctx->ExecuteFlag) {
      CALL_CopyTexSubImage2D(ctx->Exec, (target, level, xoffset, yoffset,
                                         x, y, width, height));
   }
}


static void GLAPIENTRY
save_CopyTexSubImage3D(GLenum target, GLint level,
                       GLint xoffset, GLint yoffset, GLint zoffset,
                       GLint x, GLint y, GLsizei width, GLint height)
{
   GET_CURRENT_CONTEXT(ctx);
   Node *n;
   ASSERT_OUTSIDE_SAVE_BEGIN_END_AND_FLUSH(ctx);
   n = ALLOC_INSTRUCTION(ctx, OPCODE_COPY_TEX_SUB_IMAGE3D, 9);
   if (n) {
      n[1].e = target;
      n[2].i = level;
      n[3].i = xoffset;
      n[4].i = yoffset;
      n[5].i = zoffset;
      n[6].i = x;
      n[7].i = y;
      n[8].i = width;
      n[9].i = height;
   }
   if (ctx->ExecuteFlag) {
      CALL_CopyTexSubImage3D(ctx->Exec, (target, level,
                                         xoffset, yoffset, zoffset,
                                         x, y, width, height));
   }
}


static void GLAPIENTRY
save_CullFace(GLenum mode)
{
   GET_CURRENT_CONTEXT(ctx);
   Node *n;
   ASSERT_OUTSIDE_SAVE_BEGIN_END_AND_FLUSH(ctx);
   n = ALLOC_INSTRUCTION(ctx, OPCODE_CULL_FACE, 1);
   if (n) {
      n[1].e = mode;
   }
   if (ctx->ExecuteFlag) {
      CALL_CullFace(ctx->Exec, (mode));
   }
}


static void GLAPIENTRY
save_DepthFunc(GLenum func)
{
   GET_CURRENT_CONTEXT(ctx);
   Node *n;
   ASSERT_OUTSIDE_SAVE_BEGIN_END_AND_FLUSH(ctx);
   n = ALLOC_INSTRUCTION(ctx, OPCODE_DEPTH_FUNC, 1);
   if (n) {
      n[1].e = func;
   }
   if (ctx->ExecuteFlag) {
      CALL_DepthFunc(ctx->Exec, (func));
   }
}


static void GLAPIENTRY
save_DepthMask(GLboolean mask)
{
   GET_CURRENT_CONTEXT(ctx);
   Node *n;
   ASSERT_OUTSIDE_SAVE_BEGIN_END_AND_FLUSH(ctx);
   n = ALLOC_INSTRUCTION(ctx, OPCODE_DEPTH_MASK, 1);
   if (n) {
      n[1].b = mask;
   }
   if (ctx->ExecuteFlag) {
      CALL_DepthMask(ctx->Exec, (mask));
   }
}


static void GLAPIENTRY
save_DepthRange(GLclampd nearval, GLclampd farval)
{
   GET_CURRENT_CONTEXT(ctx);
   Node *n;
   ASSERT_OUTSIDE_SAVE_BEGIN_END_AND_FLUSH(ctx);
   n = ALLOC_INSTRUCTION(ctx, OPCODE_DEPTH_RANGE, 2);
   if (n) {
      n[1].f = (GLfloat) nearval;
      n[2].f = (GLfloat) farval;
   }
   if (ctx->ExecuteFlag) {
      CALL_DepthRange(ctx->Exec, (nearval, farval));
   }
}


static void GLAPIENTRY
save_Disable(GLenum cap)
{
   GET_CURRENT_CONTEXT(ctx);
   Node *n;
   ASSERT_OUTSIDE_SAVE_BEGIN_END_AND_FLUSH(ctx);
   n = ALLOC_INSTRUCTION(ctx, OPCODE_DISABLE, 1);
   if (n) {
      n[1].e = cap;
   }
   if (ctx->ExecuteFlag) {
      CALL_Disable(ctx->Exec, (cap));
   }
}


static void GLAPIENTRY
save_DrawBuffer(GLenum mode)
{
   GET_CURRENT_CONTEXT(ctx);
   Node *n;
   ASSERT_OUTSIDE_SAVE_BEGIN_END_AND_FLUSH(ctx);
   n = ALLOC_INSTRUCTION(ctx, OPCODE_DRAW_BUFFER, 1);
   if (n) {
      n[1].e = mode;
   }
   if (ctx->ExecuteFlag) {
      CALL_DrawBuffer(ctx->Exec, (mode));
   }
}


static void GLAPIENTRY
save_DrawPixels(GLsizei width, GLsizei height,
                GLenum format, GLenum type, const GLvoid * pixels)
{
   GET_CURRENT_CONTEXT(ctx);
   Node *n;

   ASSERT_OUTSIDE_SAVE_BEGIN_END_AND_FLUSH(ctx);

   n = ALLOC_INSTRUCTION(ctx, OPCODE_DRAW_PIXELS, 5);
   if (n) {
      n[1].i = width;
      n[2].i = height;
      n[3].e = format;
      n[4].e = type;
      n[5].data = unpack_image(ctx, 2, width, height, 1, format, type,
                               pixels, &ctx->Unpack);
   }
   if (ctx->ExecuteFlag) {
      CALL_DrawPixels(ctx->Exec, (width, height, format, type, pixels));
   }
}



static void GLAPIENTRY
save_Enable(GLenum cap)
{
   GET_CURRENT_CONTEXT(ctx);
   Node *n;
   ASSERT_OUTSIDE_SAVE_BEGIN_END_AND_FLUSH(ctx);
   n = ALLOC_INSTRUCTION(ctx, OPCODE_ENABLE, 1);
   if (n) {
      n[1].e = cap;
   }
   if (ctx->ExecuteFlag) {
      CALL_Enable(ctx->Exec, (cap));
   }
}



static void GLAPIENTRY
_mesa_save_EvalMesh1(GLenum mode, GLint i1, GLint i2)
{
   GET_CURRENT_CONTEXT(ctx);
   Node *n;
   ASSERT_OUTSIDE_SAVE_BEGIN_END_AND_FLUSH(ctx);
   n = ALLOC_INSTRUCTION(ctx, OPCODE_EVALMESH1, 3);
   if (n) {
      n[1].e = mode;
      n[2].i = i1;
      n[3].i = i2;
   }
   if (ctx->ExecuteFlag) {
      CALL_EvalMesh1(ctx->Exec, (mode, i1, i2));
   }
}


static void GLAPIENTRY
_mesa_save_EvalMesh2(GLenum mode, GLint i1, GLint i2, GLint j1, GLint j2)
{
   GET_CURRENT_CONTEXT(ctx);
   Node *n;
   ASSERT_OUTSIDE_SAVE_BEGIN_END_AND_FLUSH(ctx);
   n = ALLOC_INSTRUCTION(ctx, OPCODE_EVALMESH2, 5);
   if (n) {
      n[1].e = mode;
      n[2].i = i1;
      n[3].i = i2;
      n[4].i = j1;
      n[5].i = j2;
   }
   if (ctx->ExecuteFlag) {
      CALL_EvalMesh2(ctx->Exec, (mode, i1, i2, j1, j2));
   }
}




static void GLAPIENTRY
save_Fogfv(GLenum pname, const GLfloat *params)
{
   GET_CURRENT_CONTEXT(ctx);
   Node *n;
   ASSERT_OUTSIDE_SAVE_BEGIN_END_AND_FLUSH(ctx);
   n = ALLOC_INSTRUCTION(ctx, OPCODE_FOG, 5);
   if (n) {
      n[1].e = pname;
      n[2].f = params[0];
      n[3].f = params[1];
      n[4].f = params[2];
      n[5].f = params[3];
   }
   if (ctx->ExecuteFlag) {
      CALL_Fogfv(ctx->Exec, (pname, params));
   }
}


static void GLAPIENTRY
save_Fogf(GLenum pname, GLfloat param)
{
   GLfloat parray[4];
   parray[0] = param;
   parray[1] = parray[2] = parray[3] = 0.0F;
   save_Fogfv(pname, parray);
}


static void GLAPIENTRY
save_Fogiv(GLenum pname, const GLint *params)
{
   GLfloat p[4];
   switch (pname) {
   case GL_FOG_MODE:
   case GL_FOG_DENSITY:
   case GL_FOG_START:
   case GL_FOG_END:
   case GL_FOG_INDEX:
      p[0] = (GLfloat) *params;
      break;
   case GL_FOG_COLOR:
      p[0] = INT_TO_FLOAT(params[0]);
      p[1] = INT_TO_FLOAT(params[1]);
      p[2] = INT_TO_FLOAT(params[2]);
      p[3] = INT_TO_FLOAT(params[3]);
      break;
   default:
      /* Error will be caught later in gl_Fogfv */
      ASSIGN_4V(p, 0.0F, 0.0F, 0.0F, 0.0F);
   }
   save_Fogfv(pname, p);
}


static void GLAPIENTRY
save_Fogi(GLenum pname, GLint param)
{
   GLint parray[4];
   parray[0] = param;
   parray[1] = parray[2] = parray[3] = 0;
   save_Fogiv(pname, parray);
}


static void GLAPIENTRY
save_FrontFace(GLenum mode)
{
   GET_CURRENT_CONTEXT(ctx);
   Node *n;
   ASSERT_OUTSIDE_SAVE_BEGIN_END_AND_FLUSH(ctx);
   n = ALLOC_INSTRUCTION(ctx, OPCODE_FRONT_FACE, 1);
   if (n) {
      n[1].e = mode;
   }
   if (ctx->ExecuteFlag) {
      CALL_FrontFace(ctx->Exec, (mode));
   }
}


static void GLAPIENTRY
save_Frustum(GLdouble left, GLdouble right,
             GLdouble bottom, GLdouble top, GLdouble nearval, GLdouble farval)
{
   GET_CURRENT_CONTEXT(ctx);
   Node *n;
   ASSERT_OUTSIDE_SAVE_BEGIN_END_AND_FLUSH(ctx);
   n = ALLOC_INSTRUCTION(ctx, OPCODE_FRUSTUM, 6);
   if (n) {
      n[1].f = (GLfloat) left;
      n[2].f = (GLfloat) right;
      n[3].f = (GLfloat) bottom;
      n[4].f = (GLfloat) top;
      n[5].f = (GLfloat) nearval;
      n[6].f = (GLfloat) farval;
   }
   if (ctx->ExecuteFlag) {
      CALL_Frustum(ctx->Exec, (left, right, bottom, top, nearval, farval));
   }
}


static void GLAPIENTRY
save_Hint(GLenum target, GLenum mode)
{
   GET_CURRENT_CONTEXT(ctx);
   Node *n;
   ASSERT_OUTSIDE_SAVE_BEGIN_END_AND_FLUSH(ctx);
   n = ALLOC_INSTRUCTION(ctx, OPCODE_HINT, 2);
   if (n) {
      n[1].e = target;
      n[2].e = mode;
   }
   if (ctx->ExecuteFlag) {
      CALL_Hint(ctx->Exec, (target, mode));
   }
}


static void GLAPIENTRY
save_Histogram(GLenum target, GLsizei width, GLenum internalFormat,
               GLboolean sink)
{
   GET_CURRENT_CONTEXT(ctx);
   Node *n;

   ASSERT_OUTSIDE_SAVE_BEGIN_END_AND_FLUSH(ctx);
   n = ALLOC_INSTRUCTION(ctx, OPCODE_HISTOGRAM, 4);
   if (n) {
      n[1].e = target;
      n[2].i = width;
      n[3].e = internalFormat;
      n[4].b = sink;
   }
   if (ctx->ExecuteFlag) {
      CALL_Histogram(ctx->Exec, (target, width, internalFormat, sink));
   }
}


static void GLAPIENTRY
save_IndexMask(GLuint mask)
{
   GET_CURRENT_CONTEXT(ctx);
   Node *n;
   ASSERT_OUTSIDE_SAVE_BEGIN_END_AND_FLUSH(ctx);
   n = ALLOC_INSTRUCTION(ctx, OPCODE_INDEX_MASK, 1);
   if (n) {
      n[1].ui = mask;
   }
   if (ctx->ExecuteFlag) {
      CALL_IndexMask(ctx->Exec, (mask));
   }
}


static void GLAPIENTRY
save_InitNames(void)
{
   GET_CURRENT_CONTEXT(ctx);
   ASSERT_OUTSIDE_SAVE_BEGIN_END_AND_FLUSH(ctx);
   (void) ALLOC_INSTRUCTION(ctx, OPCODE_INIT_NAMES, 0);
   if (ctx->ExecuteFlag) {
      CALL_InitNames(ctx->Exec, ());
   }
}


static void GLAPIENTRY
save_Lightfv(GLenum light, GLenum pname, const GLfloat *params)
{
   GET_CURRENT_CONTEXT(ctx);
   Node *n;
   ASSERT_OUTSIDE_SAVE_BEGIN_END_AND_FLUSH(ctx);
   n = ALLOC_INSTRUCTION(ctx, OPCODE_LIGHT, 6);
   if (n) {
      GLint i, nParams;
      n[1].e = light;
      n[2].e = pname;
      switch (pname) {
      case GL_AMBIENT:
         nParams = 4;
         break;
      case GL_DIFFUSE:
         nParams = 4;
         break;
      case GL_SPECULAR:
         nParams = 4;
         break;
      case GL_POSITION:
         nParams = 4;
         break;
      case GL_SPOT_DIRECTION:
         nParams = 3;
         break;
      case GL_SPOT_EXPONENT:
         nParams = 1;
         break;
      case GL_SPOT_CUTOFF:
         nParams = 1;
         break;
      case GL_CONSTANT_ATTENUATION:
         nParams = 1;
         break;
      case GL_LINEAR_ATTENUATION:
         nParams = 1;
         break;
      case GL_QUADRATIC_ATTENUATION:
         nParams = 1;
         break;
      default:
         nParams = 0;
      }
      for (i = 0; i < nParams; i++) {
         n[3 + i].f = params[i];
      }
   }
   if (ctx->ExecuteFlag) {
      CALL_Lightfv(ctx->Exec, (light, pname, params));
   }
}


static void GLAPIENTRY
save_Lightf(GLenum light, GLenum pname, GLfloat param)
{
   GLfloat parray[4];
   parray[0] = param;
   parray[1] = parray[2] = parray[3] = 0.0F;
   save_Lightfv(light, pname, parray);
}


static void GLAPIENTRY
save_Lightiv(GLenum light, GLenum pname, const GLint *params)
{
   GLfloat fparam[4];
   switch (pname) {
   case GL_AMBIENT:
   case GL_DIFFUSE:
   case GL_SPECULAR:
      fparam[0] = INT_TO_FLOAT(params[0]);
      fparam[1] = INT_TO_FLOAT(params[1]);
      fparam[2] = INT_TO_FLOAT(params[2]);
      fparam[3] = INT_TO_FLOAT(params[3]);
      break;
   case GL_POSITION:
      fparam[0] = (GLfloat) params[0];
      fparam[1] = (GLfloat) params[1];
      fparam[2] = (GLfloat) params[2];
      fparam[3] = (GLfloat) params[3];
      break;
   case GL_SPOT_DIRECTION:
      fparam[0] = (GLfloat) params[0];
      fparam[1] = (GLfloat) params[1];
      fparam[2] = (GLfloat) params[2];
      break;
   case GL_SPOT_EXPONENT:
   case GL_SPOT_CUTOFF:
   case GL_CONSTANT_ATTENUATION:
   case GL_LINEAR_ATTENUATION:
   case GL_QUADRATIC_ATTENUATION:
      fparam[0] = (GLfloat) params[0];
      break;
   default:
      /* error will be caught later in gl_Lightfv */
      ;
   }
   save_Lightfv(light, pname, fparam);
}


static void GLAPIENTRY
save_Lighti(GLenum light, GLenum pname, GLint param)
{
   GLint parray[4];
   parray[0] = param;
   parray[1] = parray[2] = parray[3] = 0;
   save_Lightiv(light, pname, parray);
}


static void GLAPIENTRY
save_LightModelfv(GLenum pname, const GLfloat *params)
{
   GET_CURRENT_CONTEXT(ctx);
   Node *n;
   ASSERT_OUTSIDE_SAVE_BEGIN_END_AND_FLUSH(ctx);
   n = ALLOC_INSTRUCTION(ctx, OPCODE_LIGHT_MODEL, 5);
   if (n) {
      n[1].e = pname;
      n[2].f = params[0];
      n[3].f = params[1];
      n[4].f = params[2];
      n[5].f = params[3];
   }
   if (ctx->ExecuteFlag) {
      CALL_LightModelfv(ctx->Exec, (pname, params));
   }
}


static void GLAPIENTRY
save_LightModelf(GLenum pname, GLfloat param)
{
   GLfloat parray[4];
   parray[0] = param;
   parray[1] = parray[2] = parray[3] = 0.0F;
   save_LightModelfv(pname, parray);
}


static void GLAPIENTRY
save_LightModeliv(GLenum pname, const GLint *params)
{
   GLfloat fparam[4];
   switch (pname) {
   case GL_LIGHT_MODEL_AMBIENT:
      fparam[0] = INT_TO_FLOAT(params[0]);
      fparam[1] = INT_TO_FLOAT(params[1]);
      fparam[2] = INT_TO_FLOAT(params[2]);
      fparam[3] = INT_TO_FLOAT(params[3]);
      break;
   case GL_LIGHT_MODEL_LOCAL_VIEWER:
   case GL_LIGHT_MODEL_TWO_SIDE:
   case GL_LIGHT_MODEL_COLOR_CONTROL:
      fparam[0] = (GLfloat) params[0];
      break;
   default:
      /* Error will be caught later in gl_LightModelfv */
      ASSIGN_4V(fparam, 0.0F, 0.0F, 0.0F, 0.0F);
   }
   save_LightModelfv(pname, fparam);
}


static void GLAPIENTRY
save_LightModeli(GLenum pname, GLint param)
{
   GLint parray[4];
   parray[0] = param;
   parray[1] = parray[2] = parray[3] = 0;
   save_LightModeliv(pname, parray);
}


static void GLAPIENTRY
save_LineStipple(GLint factor, GLushort pattern)
{
   GET_CURRENT_CONTEXT(ctx);
   Node *n;
   ASSERT_OUTSIDE_SAVE_BEGIN_END_AND_FLUSH(ctx);
   n = ALLOC_INSTRUCTION(ctx, OPCODE_LINE_STIPPLE, 2);
   if (n) {
      n[1].i = factor;
      n[2].us = pattern;
   }
   if (ctx->ExecuteFlag) {
      CALL_LineStipple(ctx->Exec, (factor, pattern));
   }
}


static void GLAPIENTRY
save_LineWidth(GLfloat width)
{
   GET_CURRENT_CONTEXT(ctx);
   Node *n;
   ASSERT_OUTSIDE_SAVE_BEGIN_END_AND_FLUSH(ctx);
   n = ALLOC_INSTRUCTION(ctx, OPCODE_LINE_WIDTH, 1);
   if (n) {
      n[1].f = width;
   }
   if (ctx->ExecuteFlag) {
      CALL_LineWidth(ctx->Exec, (width));
   }
}


static void GLAPIENTRY
save_ListBase(GLuint base)
{
   GET_CURRENT_CONTEXT(ctx);
   Node *n;
   ASSERT_OUTSIDE_SAVE_BEGIN_END_AND_FLUSH(ctx);
   n = ALLOC_INSTRUCTION(ctx, OPCODE_LIST_BASE, 1);
   if (n) {
      n[1].ui = base;
   }
   if (ctx->ExecuteFlag) {
      CALL_ListBase(ctx->Exec, (base));
   }
}


static void GLAPIENTRY
save_LoadIdentity(void)
{
   GET_CURRENT_CONTEXT(ctx);
   ASSERT_OUTSIDE_SAVE_BEGIN_END_AND_FLUSH(ctx);
   (void) ALLOC_INSTRUCTION(ctx, OPCODE_LOAD_IDENTITY, 0);
   if (ctx->ExecuteFlag) {
      CALL_LoadIdentity(ctx->Exec, ());
   }
}


static void GLAPIENTRY
save_LoadMatrixf(const GLfloat * m)
{
   GET_CURRENT_CONTEXT(ctx);
   Node *n;
   ASSERT_OUTSIDE_SAVE_BEGIN_END_AND_FLUSH(ctx);
   n = ALLOC_INSTRUCTION(ctx, OPCODE_LOAD_MATRIX, 16);
   if (n) {
      GLuint i;
      for (i = 0; i < 16; i++) {
         n[1 + i].f = m[i];
      }
   }
   if (ctx->ExecuteFlag) {
      CALL_LoadMatrixf(ctx->Exec, (m));
   }
}


static void GLAPIENTRY
save_LoadMatrixd(const GLdouble * m)
{
   GLfloat f[16];
   GLint i;
   for (i = 0; i < 16; i++) {
      f[i] = (GLfloat) m[i];
   }
   save_LoadMatrixf(f);
}


static void GLAPIENTRY
save_LoadName(GLuint name)
{
   GET_CURRENT_CONTEXT(ctx);
   Node *n;
   ASSERT_OUTSIDE_SAVE_BEGIN_END_AND_FLUSH(ctx);
   n = ALLOC_INSTRUCTION(ctx, OPCODE_LOAD_NAME, 1);
   if (n) {
      n[1].ui = name;
   }
   if (ctx->ExecuteFlag) {
      CALL_LoadName(ctx->Exec, (name));
   }
}


static void GLAPIENTRY
save_LogicOp(GLenum opcode)
{
   GET_CURRENT_CONTEXT(ctx);
   Node *n;
   ASSERT_OUTSIDE_SAVE_BEGIN_END_AND_FLUSH(ctx);
   n = ALLOC_INSTRUCTION(ctx, OPCODE_LOGIC_OP, 1);
   if (n) {
      n[1].e = opcode;
   }
   if (ctx->ExecuteFlag) {
      CALL_LogicOp(ctx->Exec, (opcode));
   }
}


static void GLAPIENTRY
save_Map1d(GLenum target, GLdouble u1, GLdouble u2, GLint stride,
           GLint order, const GLdouble * points)
{
   GET_CURRENT_CONTEXT(ctx);
   Node *n;
   ASSERT_OUTSIDE_SAVE_BEGIN_END_AND_FLUSH(ctx);
   n = ALLOC_INSTRUCTION(ctx, OPCODE_MAP1, 6);
   if (n) {
      GLfloat *pnts = _mesa_copy_map_points1d(target, stride, order, points);
      n[1].e = target;
      n[2].f = (GLfloat) u1;
      n[3].f = (GLfloat) u2;
      n[4].i = _mesa_evaluator_components(target);      /* stride */
      n[5].i = order;
      n[6].data = (void *) pnts;
   }
   if (ctx->ExecuteFlag) {
      CALL_Map1d(ctx->Exec, (target, u1, u2, stride, order, points));
   }
}

static void GLAPIENTRY
save_Map1f(GLenum target, GLfloat u1, GLfloat u2, GLint stride,
           GLint order, const GLfloat * points)
{
   GET_CURRENT_CONTEXT(ctx);
   Node *n;
   ASSERT_OUTSIDE_SAVE_BEGIN_END_AND_FLUSH(ctx);
   n = ALLOC_INSTRUCTION(ctx, OPCODE_MAP1, 6);
   if (n) {
      GLfloat *pnts = _mesa_copy_map_points1f(target, stride, order, points);
      n[1].e = target;
      n[2].f = u1;
      n[3].f = u2;
      n[4].i = _mesa_evaluator_components(target);      /* stride */
      n[5].i = order;
      n[6].data = (void *) pnts;
   }
   if (ctx->ExecuteFlag) {
      CALL_Map1f(ctx->Exec, (target, u1, u2, stride, order, points));
   }
}


static void GLAPIENTRY
save_Map2d(GLenum target,
           GLdouble u1, GLdouble u2, GLint ustride, GLint uorder,
           GLdouble v1, GLdouble v2, GLint vstride, GLint vorder,
           const GLdouble * points)
{
   GET_CURRENT_CONTEXT(ctx);
   Node *n;
   ASSERT_OUTSIDE_SAVE_BEGIN_END_AND_FLUSH(ctx);
   n = ALLOC_INSTRUCTION(ctx, OPCODE_MAP2, 10);
   if (n) {
      GLfloat *pnts = _mesa_copy_map_points2d(target, ustride, uorder,
                                              vstride, vorder, points);
      n[1].e = target;
      n[2].f = (GLfloat) u1;
      n[3].f = (GLfloat) u2;
      n[4].f = (GLfloat) v1;
      n[5].f = (GLfloat) v2;
      /* XXX verify these strides are correct */
      n[6].i = _mesa_evaluator_components(target) * vorder;     /*ustride */
      n[7].i = _mesa_evaluator_components(target);      /*vstride */
      n[8].i = uorder;
      n[9].i = vorder;
      n[10].data = (void *) pnts;
   }
   if (ctx->ExecuteFlag) {
      CALL_Map2d(ctx->Exec, (target,
                             u1, u2, ustride, uorder,
                             v1, v2, vstride, vorder, points));
   }
}


static void GLAPIENTRY
save_Map2f(GLenum target,
           GLfloat u1, GLfloat u2, GLint ustride, GLint uorder,
           GLfloat v1, GLfloat v2, GLint vstride, GLint vorder,
           const GLfloat * points)
{
   GET_CURRENT_CONTEXT(ctx);
   Node *n;
   ASSERT_OUTSIDE_SAVE_BEGIN_END_AND_FLUSH(ctx);
   n = ALLOC_INSTRUCTION(ctx, OPCODE_MAP2, 10);
   if (n) {
      GLfloat *pnts = _mesa_copy_map_points2f(target, ustride, uorder,
                                              vstride, vorder, points);
      n[1].e = target;
      n[2].f = u1;
      n[3].f = u2;
      n[4].f = v1;
      n[5].f = v2;
      /* XXX verify these strides are correct */
      n[6].i = _mesa_evaluator_components(target) * vorder;     /*ustride */
      n[7].i = _mesa_evaluator_components(target);      /*vstride */
      n[8].i = uorder;
      n[9].i = vorder;
      n[10].data = (void *) pnts;
   }
   if (ctx->ExecuteFlag) {
      CALL_Map2f(ctx->Exec, (target, u1, u2, ustride, uorder,
                             v1, v2, vstride, vorder, points));
   }
}


static void GLAPIENTRY
save_MapGrid1f(GLint un, GLfloat u1, GLfloat u2)
{
   GET_CURRENT_CONTEXT(ctx);
   Node *n;
   ASSERT_OUTSIDE_SAVE_BEGIN_END_AND_FLUSH(ctx);
   n = ALLOC_INSTRUCTION(ctx, OPCODE_MAPGRID1, 3);
   if (n) {
      n[1].i = un;
      n[2].f = u1;
      n[3].f = u2;
   }
   if (ctx->ExecuteFlag) {
      CALL_MapGrid1f(ctx->Exec, (un, u1, u2));
   }
}


static void GLAPIENTRY
save_MapGrid1d(GLint un, GLdouble u1, GLdouble u2)
{
   save_MapGrid1f(un, (GLfloat) u1, (GLfloat) u2);
}


static void GLAPIENTRY
save_MapGrid2f(GLint un, GLfloat u1, GLfloat u2,
               GLint vn, GLfloat v1, GLfloat v2)
{
   GET_CURRENT_CONTEXT(ctx);
   Node *n;
   ASSERT_OUTSIDE_SAVE_BEGIN_END_AND_FLUSH(ctx);
   n = ALLOC_INSTRUCTION(ctx, OPCODE_MAPGRID2, 6);
   if (n) {
      n[1].i = un;
      n[2].f = u1;
      n[3].f = u2;
      n[4].i = vn;
      n[5].f = v1;
      n[6].f = v2;
   }
   if (ctx->ExecuteFlag) {
      CALL_MapGrid2f(ctx->Exec, (un, u1, u2, vn, v1, v2));
   }
}



static void GLAPIENTRY
save_MapGrid2d(GLint un, GLdouble u1, GLdouble u2,
               GLint vn, GLdouble v1, GLdouble v2)
{
   save_MapGrid2f(un, (GLfloat) u1, (GLfloat) u2,
                  vn, (GLfloat) v1, (GLfloat) v2);
}


static void GLAPIENTRY
save_MatrixMode(GLenum mode)
{
   GET_CURRENT_CONTEXT(ctx);
   Node *n;
   ASSERT_OUTSIDE_SAVE_BEGIN_END_AND_FLUSH(ctx);
   n = ALLOC_INSTRUCTION(ctx, OPCODE_MATRIX_MODE, 1);
   if (n) {
      n[1].e = mode;
   }
   if (ctx->ExecuteFlag) {
      CALL_MatrixMode(ctx->Exec, (mode));
   }
}


static void GLAPIENTRY
save_Minmax(GLenum target, GLenum internalFormat, GLboolean sink)
{
   GET_CURRENT_CONTEXT(ctx);
   Node *n;

   ASSERT_OUTSIDE_SAVE_BEGIN_END_AND_FLUSH(ctx);
   n = ALLOC_INSTRUCTION(ctx, OPCODE_MIN_MAX, 3);
   if (n) {
      n[1].e = target;
      n[2].e = internalFormat;
      n[3].b = sink;
   }
   if (ctx->ExecuteFlag) {
      CALL_Minmax(ctx->Exec, (target, internalFormat, sink));
   }
}


static void GLAPIENTRY
save_MultMatrixf(const GLfloat * m)
{
   GET_CURRENT_CONTEXT(ctx);
   Node *n;
   ASSERT_OUTSIDE_SAVE_BEGIN_END_AND_FLUSH(ctx);
   n = ALLOC_INSTRUCTION(ctx, OPCODE_MULT_MATRIX, 16);
   if (n) {
      GLuint i;
      for (i = 0; i < 16; i++) {
         n[1 + i].f = m[i];
      }
   }
   if (ctx->ExecuteFlag) {
      CALL_MultMatrixf(ctx->Exec, (m));
   }
}


static void GLAPIENTRY
save_MultMatrixd(const GLdouble * m)
{
   GLfloat f[16];
   GLint i;
   for (i = 0; i < 16; i++) {
      f[i] = (GLfloat) m[i];
   }
   save_MultMatrixf(f);
}


static void GLAPIENTRY
save_NewList(GLuint name, GLenum mode)
{
   GET_CURRENT_CONTEXT(ctx);
   /* It's an error to call this function while building a display list */
   _mesa_error(ctx, GL_INVALID_OPERATION, "glNewList");
   (void) name;
   (void) mode;
}



static void GLAPIENTRY
save_Ortho(GLdouble left, GLdouble right,
           GLdouble bottom, GLdouble top, GLdouble nearval, GLdouble farval)
{
   GET_CURRENT_CONTEXT(ctx);
   Node *n;
   ASSERT_OUTSIDE_SAVE_BEGIN_END_AND_FLUSH(ctx);
   n = ALLOC_INSTRUCTION(ctx, OPCODE_ORTHO, 6);
   if (n) {
      n[1].f = (GLfloat) left;
      n[2].f = (GLfloat) right;
      n[3].f = (GLfloat) bottom;
      n[4].f = (GLfloat) top;
      n[5].f = (GLfloat) nearval;
      n[6].f = (GLfloat) farval;
   }
   if (ctx->ExecuteFlag) {
      CALL_Ortho(ctx->Exec, (left, right, bottom, top, nearval, farval));
   }
}


static void GLAPIENTRY
save_PixelMapfv(GLenum map, GLint mapsize, const GLfloat *values)
{
   GET_CURRENT_CONTEXT(ctx);
   Node *n;
   ASSERT_OUTSIDE_SAVE_BEGIN_END_AND_FLUSH(ctx);
   n = ALLOC_INSTRUCTION(ctx, OPCODE_PIXEL_MAP, 3);
   if (n) {
      n[1].e = map;
      n[2].i = mapsize;
      n[3].data = (void *) _mesa_malloc(mapsize * sizeof(GLfloat));
      MEMCPY(n[3].data, (void *) values, mapsize * sizeof(GLfloat));
   }
   if (ctx->ExecuteFlag) {
      CALL_PixelMapfv(ctx->Exec, (map, mapsize, values));
   }
}


static void GLAPIENTRY
save_PixelMapuiv(GLenum map, GLint mapsize, const GLuint *values)
{
   GLfloat fvalues[MAX_PIXEL_MAP_TABLE];
   GLint i;
   if (map == GL_PIXEL_MAP_I_TO_I || map == GL_PIXEL_MAP_S_TO_S) {
      for (i = 0; i < mapsize; i++) {
         fvalues[i] = (GLfloat) values[i];
      }
   }
   else {
      for (i = 0; i < mapsize; i++) {
         fvalues[i] = UINT_TO_FLOAT(values[i]);
      }
   }
   save_PixelMapfv(map, mapsize, fvalues);
}


static void GLAPIENTRY
save_PixelMapusv(GLenum map, GLint mapsize, const GLushort *values)
{
   GLfloat fvalues[MAX_PIXEL_MAP_TABLE];
   GLint i;
   if (map == GL_PIXEL_MAP_I_TO_I || map == GL_PIXEL_MAP_S_TO_S) {
      for (i = 0; i < mapsize; i++) {
         fvalues[i] = (GLfloat) values[i];
      }
   }
   else {
      for (i = 0; i < mapsize; i++) {
         fvalues[i] = USHORT_TO_FLOAT(values[i]);
      }
   }
   save_PixelMapfv(map, mapsize, fvalues);
}


static void GLAPIENTRY
save_PixelTransferf(GLenum pname, GLfloat param)
{
   GET_CURRENT_CONTEXT(ctx);
   Node *n;
   ASSERT_OUTSIDE_SAVE_BEGIN_END_AND_FLUSH(ctx);
   n = ALLOC_INSTRUCTION(ctx, OPCODE_PIXEL_TRANSFER, 2);
   if (n) {
      n[1].e = pname;
      n[2].f = param;
   }
   if (ctx->ExecuteFlag) {
      CALL_PixelTransferf(ctx->Exec, (pname, param));
   }
}


static void GLAPIENTRY
save_PixelTransferi(GLenum pname, GLint param)
{
   save_PixelTransferf(pname, (GLfloat) param);
}


static void GLAPIENTRY
save_PixelZoom(GLfloat xfactor, GLfloat yfactor)
{
   GET_CURRENT_CONTEXT(ctx);
   Node *n;
   ASSERT_OUTSIDE_SAVE_BEGIN_END_AND_FLUSH(ctx);
   n = ALLOC_INSTRUCTION(ctx, OPCODE_PIXEL_ZOOM, 2);
   if (n) {
      n[1].f = xfactor;
      n[2].f = yfactor;
   }
   if (ctx->ExecuteFlag) {
      CALL_PixelZoom(ctx->Exec, (xfactor, yfactor));
   }
}


static void GLAPIENTRY
save_PointParameterfvEXT(GLenum pname, const GLfloat *params)
{
   GET_CURRENT_CONTEXT(ctx);
   Node *n;
   ASSERT_OUTSIDE_SAVE_BEGIN_END_AND_FLUSH(ctx);
   n = ALLOC_INSTRUCTION(ctx, OPCODE_POINT_PARAMETERS, 4);
   if (n) {
      n[1].e = pname;
      n[2].f = params[0];
      n[3].f = params[1];
      n[4].f = params[2];
   }
   if (ctx->ExecuteFlag) {
      CALL_PointParameterfvEXT(ctx->Exec, (pname, params));
   }
}


static void GLAPIENTRY
save_PointParameterfEXT(GLenum pname, GLfloat param)
{
   GLfloat parray[3];
   parray[0] = param;
   parray[1] = parray[2] = 0.0F;
   save_PointParameterfvEXT(pname, parray);
}

static void GLAPIENTRY
save_PointParameteriNV(GLenum pname, GLint param)
{
   GLfloat parray[3];
   parray[0] = (GLfloat) param;
   parray[1] = parray[2] = 0.0F;
   save_PointParameterfvEXT(pname, parray);
}

static void GLAPIENTRY
save_PointParameterivNV(GLenum pname, const GLint * param)
{
   GLfloat parray[3];
   parray[0] = (GLfloat) param[0];
   parray[1] = parray[2] = 0.0F;
   save_PointParameterfvEXT(pname, parray);
}


static void GLAPIENTRY
save_PointSize(GLfloat size)
{
   GET_CURRENT_CONTEXT(ctx);
   Node *n;
   ASSERT_OUTSIDE_SAVE_BEGIN_END_AND_FLUSH(ctx);
   n = ALLOC_INSTRUCTION(ctx, OPCODE_POINT_SIZE, 1);
   if (n) {
      n[1].f = size;
   }
   if (ctx->ExecuteFlag) {
      CALL_PointSize(ctx->Exec, (size));
   }
}


static void GLAPIENTRY
save_PolygonMode(GLenum face, GLenum mode)
{
   GET_CURRENT_CONTEXT(ctx);
   Node *n;
   ASSERT_OUTSIDE_SAVE_BEGIN_END_AND_FLUSH(ctx);
   n = ALLOC_INSTRUCTION(ctx, OPCODE_POLYGON_MODE, 2);
   if (n) {
      n[1].e = face;
      n[2].e = mode;
   }
   if (ctx->ExecuteFlag) {
      CALL_PolygonMode(ctx->Exec, (face, mode));
   }
}


static void GLAPIENTRY
save_PolygonStipple(const GLubyte * pattern)
{
   GET_CURRENT_CONTEXT(ctx);
   Node *n;

   ASSERT_OUTSIDE_SAVE_BEGIN_END_AND_FLUSH(ctx);

   n = ALLOC_INSTRUCTION(ctx, OPCODE_POLYGON_STIPPLE, 1);
   if (n) {
      n[1].data = unpack_image(ctx, 2, 32, 32, 1, GL_COLOR_INDEX, GL_BITMAP,
                               pattern, &ctx->Unpack);
   }
   if (ctx->ExecuteFlag) {
      CALL_PolygonStipple(ctx->Exec, ((GLubyte *) pattern));
   }
}


static void GLAPIENTRY
save_PolygonOffset(GLfloat factor, GLfloat units)
{
   GET_CURRENT_CONTEXT(ctx);
   Node *n;
   ASSERT_OUTSIDE_SAVE_BEGIN_END_AND_FLUSH(ctx);
   n = ALLOC_INSTRUCTION(ctx, OPCODE_POLYGON_OFFSET, 2);
   if (n) {
      n[1].f = factor;
      n[2].f = units;
   }
   if (ctx->ExecuteFlag) {
      CALL_PolygonOffset(ctx->Exec, (factor, units));
   }
}


static void GLAPIENTRY
save_PolygonOffsetEXT(GLfloat factor, GLfloat bias)
{
   GET_CURRENT_CONTEXT(ctx);
   /* XXX mult by DepthMaxF here??? */
   save_PolygonOffset(factor, ctx->DrawBuffer->_DepthMaxF * bias);
}


static void GLAPIENTRY
save_PopAttrib(void)
{
   GET_CURRENT_CONTEXT(ctx);
   ASSERT_OUTSIDE_SAVE_BEGIN_END_AND_FLUSH(ctx);
   (void) ALLOC_INSTRUCTION(ctx, OPCODE_POP_ATTRIB, 0);
   if (ctx->ExecuteFlag) {
      CALL_PopAttrib(ctx->Exec, ());
   }
}


static void GLAPIENTRY
save_PopMatrix(void)
{
   GET_CURRENT_CONTEXT(ctx);
   ASSERT_OUTSIDE_SAVE_BEGIN_END_AND_FLUSH(ctx);
   (void) ALLOC_INSTRUCTION(ctx, OPCODE_POP_MATRIX, 0);
   if (ctx->ExecuteFlag) {
      CALL_PopMatrix(ctx->Exec, ());
   }
}


static void GLAPIENTRY
save_PopName(void)
{
   GET_CURRENT_CONTEXT(ctx);
   ASSERT_OUTSIDE_SAVE_BEGIN_END_AND_FLUSH(ctx);
   (void) ALLOC_INSTRUCTION(ctx, OPCODE_POP_NAME, 0);
   if (ctx->ExecuteFlag) {
      CALL_PopName(ctx->Exec, ());
   }
}


static void GLAPIENTRY
save_PrioritizeTextures(GLsizei num, const GLuint * textures,
                        const GLclampf * priorities)
{
   GET_CURRENT_CONTEXT(ctx);
   GLint i;
   ASSERT_OUTSIDE_SAVE_BEGIN_END_AND_FLUSH(ctx);

   for (i = 0; i < num; i++) {
      Node *n;
      n = ALLOC_INSTRUCTION(ctx, OPCODE_PRIORITIZE_TEXTURE, 2);
      if (n) {
         n[1].ui = textures[i];
         n[2].f = priorities[i];
      }
   }
   if (ctx->ExecuteFlag) {
      CALL_PrioritizeTextures(ctx->Exec, (num, textures, priorities));
   }
}


static void GLAPIENTRY
save_PushAttrib(GLbitfield mask)
{
   GET_CURRENT_CONTEXT(ctx);
   Node *n;
   ASSERT_OUTSIDE_SAVE_BEGIN_END_AND_FLUSH(ctx);
   n = ALLOC_INSTRUCTION(ctx, OPCODE_PUSH_ATTRIB, 1);
   if (n) {
      n[1].bf = mask;
   }
   if (ctx->ExecuteFlag) {
      CALL_PushAttrib(ctx->Exec, (mask));
   }
}


static void GLAPIENTRY
save_PushMatrix(void)
{
   GET_CURRENT_CONTEXT(ctx);
   ASSERT_OUTSIDE_SAVE_BEGIN_END_AND_FLUSH(ctx);
   (void) ALLOC_INSTRUCTION(ctx, OPCODE_PUSH_MATRIX, 0);
   if (ctx->ExecuteFlag) {
      CALL_PushMatrix(ctx->Exec, ());
   }
}


static void GLAPIENTRY
save_PushName(GLuint name)
{
   GET_CURRENT_CONTEXT(ctx);
   Node *n;
   ASSERT_OUTSIDE_SAVE_BEGIN_END_AND_FLUSH(ctx);
   n = ALLOC_INSTRUCTION(ctx, OPCODE_PUSH_NAME, 1);
   if (n) {
      n[1].ui = name;
   }
   if (ctx->ExecuteFlag) {
      CALL_PushName(ctx->Exec, (name));
   }
}


static void GLAPIENTRY
save_RasterPos4f(GLfloat x, GLfloat y, GLfloat z, GLfloat w)
{
   GET_CURRENT_CONTEXT(ctx);
   Node *n;
   ASSERT_OUTSIDE_SAVE_BEGIN_END_AND_FLUSH(ctx);
   n = ALLOC_INSTRUCTION(ctx, OPCODE_RASTER_POS, 4);
   if (n) {
      n[1].f = x;
      n[2].f = y;
      n[3].f = z;
      n[4].f = w;
   }
   if (ctx->ExecuteFlag) {
      CALL_RasterPos4f(ctx->Exec, (x, y, z, w));
   }
}

static void GLAPIENTRY
save_RasterPos2d(GLdouble x, GLdouble y)
{
   save_RasterPos4f((GLfloat) x, (GLfloat) y, 0.0F, 1.0F);
}

static void GLAPIENTRY
save_RasterPos2f(GLfloat x, GLfloat y)
{
   save_RasterPos4f(x, y, 0.0F, 1.0F);
}

static void GLAPIENTRY
save_RasterPos2i(GLint x, GLint y)
{
   save_RasterPos4f((GLfloat) x, (GLfloat) y, 0.0F, 1.0F);
}

static void GLAPIENTRY
save_RasterPos2s(GLshort x, GLshort y)
{
   save_RasterPos4f(x, y, 0.0F, 1.0F);
}

static void GLAPIENTRY
save_RasterPos3d(GLdouble x, GLdouble y, GLdouble z)
{
   save_RasterPos4f((GLfloat) x, (GLfloat) y, (GLfloat) z, 1.0F);
}

static void GLAPIENTRY
save_RasterPos3f(GLfloat x, GLfloat y, GLfloat z)
{
   save_RasterPos4f(x, y, z, 1.0F);
}

static void GLAPIENTRY
save_RasterPos3i(GLint x, GLint y, GLint z)
{
   save_RasterPos4f((GLfloat) x, (GLfloat) y, (GLfloat) z, 1.0F);
}

static void GLAPIENTRY
save_RasterPos3s(GLshort x, GLshort y, GLshort z)
{
   save_RasterPos4f(x, y, z, 1.0F);
}

static void GLAPIENTRY
save_RasterPos4d(GLdouble x, GLdouble y, GLdouble z, GLdouble w)
{
   save_RasterPos4f((GLfloat) x, (GLfloat) y, (GLfloat) z, (GLfloat) w);
}

static void GLAPIENTRY
save_RasterPos4i(GLint x, GLint y, GLint z, GLint w)
{
   save_RasterPos4f((GLfloat) x, (GLfloat) y, (GLfloat) z, (GLfloat) w);
}

static void GLAPIENTRY
save_RasterPos4s(GLshort x, GLshort y, GLshort z, GLshort w)
{
   save_RasterPos4f(x, y, z, w);
}

static void GLAPIENTRY
save_RasterPos2dv(const GLdouble * v)
{
   save_RasterPos4f((GLfloat) v[0], (GLfloat) v[1], 0.0F, 1.0F);
}

static void GLAPIENTRY
save_RasterPos2fv(const GLfloat * v)
{
   save_RasterPos4f(v[0], v[1], 0.0F, 1.0F);
}

static void GLAPIENTRY
save_RasterPos2iv(const GLint * v)
{
   save_RasterPos4f((GLfloat) v[0], (GLfloat) v[1], 0.0F, 1.0F);
}

static void GLAPIENTRY
save_RasterPos2sv(const GLshort * v)
{
   save_RasterPos4f(v[0], v[1], 0.0F, 1.0F);
}

static void GLAPIENTRY
save_RasterPos3dv(const GLdouble * v)
{
   save_RasterPos4f((GLfloat) v[0], (GLfloat) v[1], (GLfloat) v[2], 1.0F);
}

static void GLAPIENTRY
save_RasterPos3fv(const GLfloat * v)
{
   save_RasterPos4f(v[0], v[1], v[2], 1.0F);
}

static void GLAPIENTRY
save_RasterPos3iv(const GLint * v)
{
   save_RasterPos4f((GLfloat) v[0], (GLfloat) v[1], (GLfloat) v[2], 1.0F);
}

static void GLAPIENTRY
save_RasterPos3sv(const GLshort * v)
{
   save_RasterPos4f(v[0], v[1], v[2], 1.0F);
}

static void GLAPIENTRY
save_RasterPos4dv(const GLdouble * v)
{
   save_RasterPos4f((GLfloat) v[0], (GLfloat) v[1],
                    (GLfloat) v[2], (GLfloat) v[3]);
}

static void GLAPIENTRY
save_RasterPos4fv(const GLfloat * v)
{
   save_RasterPos4f(v[0], v[1], v[2], v[3]);
}

static void GLAPIENTRY
save_RasterPos4iv(const GLint * v)
{
   save_RasterPos4f((GLfloat) v[0], (GLfloat) v[1],
                    (GLfloat) v[2], (GLfloat) v[3]);
}

static void GLAPIENTRY
save_RasterPos4sv(const GLshort * v)
{
   save_RasterPos4f(v[0], v[1], v[2], v[3]);
}


static void GLAPIENTRY
save_PassThrough(GLfloat token)
{
   GET_CURRENT_CONTEXT(ctx);
   Node *n;
   ASSERT_OUTSIDE_SAVE_BEGIN_END_AND_FLUSH(ctx);
   n = ALLOC_INSTRUCTION(ctx, OPCODE_PASSTHROUGH, 1);
   if (n) {
      n[1].f = token;
   }
   if (ctx->ExecuteFlag) {
      CALL_PassThrough(ctx->Exec, (token));
   }
}


static void GLAPIENTRY
save_ReadBuffer(GLenum mode)
{
   GET_CURRENT_CONTEXT(ctx);
   Node *n;
   ASSERT_OUTSIDE_SAVE_BEGIN_END_AND_FLUSH(ctx);
   n = ALLOC_INSTRUCTION(ctx, OPCODE_READ_BUFFER, 1);
   if (n) {
      n[1].e = mode;
   }
   if (ctx->ExecuteFlag) {
      CALL_ReadBuffer(ctx->Exec, (mode));
   }
}


static void GLAPIENTRY
save_ResetHistogram(GLenum target)
{
   GET_CURRENT_CONTEXT(ctx);
   Node *n;
   ASSERT_OUTSIDE_SAVE_BEGIN_END_AND_FLUSH(ctx);
   n = ALLOC_INSTRUCTION(ctx, OPCODE_RESET_HISTOGRAM, 1);
   if (n) {
      n[1].e = target;
   }
   if (ctx->ExecuteFlag) {
      CALL_ResetHistogram(ctx->Exec, (target));
   }
}


static void GLAPIENTRY
save_ResetMinmax(GLenum target)
{
   GET_CURRENT_CONTEXT(ctx);
   Node *n;
   ASSERT_OUTSIDE_SAVE_BEGIN_END_AND_FLUSH(ctx);
   n = ALLOC_INSTRUCTION(ctx, OPCODE_RESET_MIN_MAX, 1);
   if (n) {
      n[1].e = target;
   }
   if (ctx->ExecuteFlag) {
      CALL_ResetMinmax(ctx->Exec, (target));
   }
}


static void GLAPIENTRY
save_Rotatef(GLfloat angle, GLfloat x, GLfloat y, GLfloat z)
{
   GET_CURRENT_CONTEXT(ctx);
   Node *n;
   ASSERT_OUTSIDE_SAVE_BEGIN_END_AND_FLUSH(ctx);
   n = ALLOC_INSTRUCTION(ctx, OPCODE_ROTATE, 4);
   if (n) {
      n[1].f = angle;
      n[2].f = x;
      n[3].f = y;
      n[4].f = z;
   }
   if (ctx->ExecuteFlag) {
      CALL_Rotatef(ctx->Exec, (angle, x, y, z));
   }
}


static void GLAPIENTRY
save_Rotated(GLdouble angle, GLdouble x, GLdouble y, GLdouble z)
{
   save_Rotatef((GLfloat) angle, (GLfloat) x, (GLfloat) y, (GLfloat) z);
}


static void GLAPIENTRY
save_Scalef(GLfloat x, GLfloat y, GLfloat z)
{
   GET_CURRENT_CONTEXT(ctx);
   Node *n;
   ASSERT_OUTSIDE_SAVE_BEGIN_END_AND_FLUSH(ctx);
   n = ALLOC_INSTRUCTION(ctx, OPCODE_SCALE, 3);
   if (n) {
      n[1].f = x;
      n[2].f = y;
      n[3].f = z;
   }
   if (ctx->ExecuteFlag) {
      CALL_Scalef(ctx->Exec, (x, y, z));
   }
}


static void GLAPIENTRY
save_Scaled(GLdouble x, GLdouble y, GLdouble z)
{
   save_Scalef((GLfloat) x, (GLfloat) y, (GLfloat) z);
}


static void GLAPIENTRY
save_Scissor(GLint x, GLint y, GLsizei width, GLsizei height)
{
   GET_CURRENT_CONTEXT(ctx);
   Node *n;
   ASSERT_OUTSIDE_SAVE_BEGIN_END_AND_FLUSH(ctx);
   n = ALLOC_INSTRUCTION(ctx, OPCODE_SCISSOR, 4);
   if (n) {
      n[1].i = x;
      n[2].i = y;
      n[3].i = width;
      n[4].i = height;
   }
   if (ctx->ExecuteFlag) {
      CALL_Scissor(ctx->Exec, (x, y, width, height));
   }
}


static void GLAPIENTRY
save_ShadeModel(GLenum mode)
{
   GET_CURRENT_CONTEXT(ctx);
   Node *n;
   ASSERT_OUTSIDE_SAVE_BEGIN_END(ctx);

   if (ctx->ExecuteFlag) {
      CALL_ShadeModel(ctx->Exec, (mode));
   }

   if (ctx->ListState.Current.ShadeModel == mode)
      return;

   SAVE_FLUSH_VERTICES(ctx);

   /* Only save the value if we know the statechange will take effect:
    */
   if (ctx->Driver.CurrentSavePrimitive == PRIM_OUTSIDE_BEGIN_END)
      ctx->ListState.Current.ShadeModel = mode;

   n = ALLOC_INSTRUCTION(ctx, OPCODE_SHADE_MODEL, 1);
   if (n) {
      n[1].e = mode;
   }
}


static void GLAPIENTRY
save_StencilFunc(GLenum func, GLint ref, GLuint mask)
{
   GET_CURRENT_CONTEXT(ctx);
   Node *n;
   ASSERT_OUTSIDE_SAVE_BEGIN_END_AND_FLUSH(ctx);
   n = ALLOC_INSTRUCTION(ctx, OPCODE_STENCIL_FUNC, 3);
   if (n) {
      n[1].e = func;
      n[2].i = ref;
      n[3].ui = mask;
   }
   if (ctx->ExecuteFlag) {
      CALL_StencilFunc(ctx->Exec, (func, ref, mask));
   }
}


static void GLAPIENTRY
save_StencilMask(GLuint mask)
{
   GET_CURRENT_CONTEXT(ctx);
   Node *n;
   ASSERT_OUTSIDE_SAVE_BEGIN_END_AND_FLUSH(ctx);
   n = ALLOC_INSTRUCTION(ctx, OPCODE_STENCIL_MASK, 1);
   if (n) {
      n[1].ui = mask;
   }
   if (ctx->ExecuteFlag) {
      CALL_StencilMask(ctx->Exec, (mask));
   }
}


static void GLAPIENTRY
save_StencilOp(GLenum fail, GLenum zfail, GLenum zpass)
{
   GET_CURRENT_CONTEXT(ctx);
   Node *n;
   ASSERT_OUTSIDE_SAVE_BEGIN_END_AND_FLUSH(ctx);
   n = ALLOC_INSTRUCTION(ctx, OPCODE_STENCIL_OP, 3);
   if (n) {
      n[1].e = fail;
      n[2].e = zfail;
      n[3].e = zpass;
   }
   if (ctx->ExecuteFlag) {
      CALL_StencilOp(ctx->Exec, (fail, zfail, zpass));
   }
}


static void GLAPIENTRY
save_StencilFuncSeparate(GLenum face, GLenum func, GLint ref, GLuint mask)
{
   GET_CURRENT_CONTEXT(ctx);
   Node *n;
   ASSERT_OUTSIDE_SAVE_BEGIN_END_AND_FLUSH(ctx);
   n = ALLOC_INSTRUCTION(ctx, OPCODE_STENCIL_FUNC_SEPARATE, 4);
   if (n) {
      n[1].e = face;
      n[2].e = func;
      n[3].i = ref;
      n[4].ui = mask;
   }
   if (ctx->ExecuteFlag) {
      CALL_StencilFuncSeparate(ctx->Exec, (face, func, ref, mask));
   }
}


static void GLAPIENTRY
save_StencilFuncSeparateATI(GLenum frontfunc, GLenum backfunc, GLint ref,
                            GLuint mask)
{
   GET_CURRENT_CONTEXT(ctx);
   Node *n;
   ASSERT_OUTSIDE_SAVE_BEGIN_END_AND_FLUSH(ctx);
   /* GL_FRONT */
   n = ALLOC_INSTRUCTION(ctx, OPCODE_STENCIL_FUNC_SEPARATE, 4);
   if (n) {
      n[1].e = GL_FRONT;
      n[2].e = frontfunc;
      n[3].i = ref;
      n[4].ui = mask;
   }
   /* GL_BACK */
   n = ALLOC_INSTRUCTION(ctx, OPCODE_STENCIL_FUNC_SEPARATE, 4);
   if (n) {
      n[1].e = GL_BACK;
      n[2].e = backfunc;
      n[3].i = ref;
      n[4].ui = mask;
   }
   if (ctx->ExecuteFlag) {
      CALL_StencilFuncSeparate(ctx->Exec, (GL_FRONT, frontfunc, ref, mask));
      CALL_StencilFuncSeparate(ctx->Exec, (GL_BACK, backfunc, ref, mask));
   }
}


static void GLAPIENTRY
save_StencilMaskSeparate(GLenum face, GLuint mask)
{
   GET_CURRENT_CONTEXT(ctx);
   Node *n;
   ASSERT_OUTSIDE_SAVE_BEGIN_END_AND_FLUSH(ctx);
   n = ALLOC_INSTRUCTION(ctx, OPCODE_STENCIL_MASK_SEPARATE, 2);
   if (n) {
      n[1].e = face;
      n[2].ui = mask;
   }
   if (ctx->ExecuteFlag) {
      CALL_StencilMaskSeparate(ctx->Exec, (face, mask));
   }
}


static void GLAPIENTRY
save_StencilOpSeparate(GLenum face, GLenum fail, GLenum zfail, GLenum zpass)
{
   GET_CURRENT_CONTEXT(ctx);
   Node *n;
   ASSERT_OUTSIDE_SAVE_BEGIN_END_AND_FLUSH(ctx);
   n = ALLOC_INSTRUCTION(ctx, OPCODE_STENCIL_OP_SEPARATE, 4);
   if (n) {
      n[1].e = face;
      n[2].e = fail;
      n[3].e = zfail;
      n[4].e = zpass;
   }
   if (ctx->ExecuteFlag) {
      CALL_StencilOpSeparate(ctx->Exec, (face, fail, zfail, zpass));
   }
}


static void GLAPIENTRY
save_TexEnvfv(GLenum target, GLenum pname, const GLfloat *params)
{
   GET_CURRENT_CONTEXT(ctx);
   Node *n;
   ASSERT_OUTSIDE_SAVE_BEGIN_END_AND_FLUSH(ctx);
   n = ALLOC_INSTRUCTION(ctx, OPCODE_TEXENV, 6);
   if (n) {
      n[1].e = target;
      n[2].e = pname;
      if (pname == GL_TEXTURE_ENV_COLOR) {
         n[3].f = params[0];
         n[4].f = params[1];
         n[5].f = params[2];
         n[6].f = params[3];
      }
      else {
         n[3].f = params[0];
         n[4].f = n[5].f = n[6].f = 0.0F;
      }
   }
   if (ctx->ExecuteFlag) {
      CALL_TexEnvfv(ctx->Exec, (target, pname, params));
   }
}


static void GLAPIENTRY
save_TexEnvf(GLenum target, GLenum pname, GLfloat param)
{
   GLfloat parray[4];
   parray[0] = (GLfloat) param;
   parray[1] = parray[2] = parray[3] = 0.0F;
   save_TexEnvfv(target, pname, parray);
}


static void GLAPIENTRY
save_TexEnvi(GLenum target, GLenum pname, GLint param)
{
   GLfloat p[4];
   p[0] = (GLfloat) param;
   p[1] = p[2] = p[3] = 0.0;
   save_TexEnvfv(target, pname, p);
}


static void GLAPIENTRY
save_TexEnviv(GLenum target, GLenum pname, const GLint * param)
{
   GLfloat p[4];
   if (pname == GL_TEXTURE_ENV_COLOR) {
      p[0] = INT_TO_FLOAT(param[0]);
      p[1] = INT_TO_FLOAT(param[1]);
      p[2] = INT_TO_FLOAT(param[2]);
      p[3] = INT_TO_FLOAT(param[3]);
   }
   else {
      p[0] = (GLfloat) param[0];
      p[1] = p[2] = p[3] = 0.0F;
   }
   save_TexEnvfv(target, pname, p);
}


static void GLAPIENTRY
save_TexGenfv(GLenum coord, GLenum pname, const GLfloat *params)
{
   GET_CURRENT_CONTEXT(ctx);
   Node *n;
   ASSERT_OUTSIDE_SAVE_BEGIN_END_AND_FLUSH(ctx);
   n = ALLOC_INSTRUCTION(ctx, OPCODE_TEXGEN, 6);
   if (n) {
      n[1].e = coord;
      n[2].e = pname;
      n[3].f = params[0];
      n[4].f = params[1];
      n[5].f = params[2];
      n[6].f = params[3];
   }
   if (ctx->ExecuteFlag) {
      CALL_TexGenfv(ctx->Exec, (coord, pname, params));
   }
}


static void GLAPIENTRY
save_TexGeniv(GLenum coord, GLenum pname, const GLint *params)
{
   GLfloat p[4];
   p[0] = (GLfloat) params[0];
   p[1] = (GLfloat) params[1];
   p[2] = (GLfloat) params[2];
   p[3] = (GLfloat) params[3];
   save_TexGenfv(coord, pname, p);
}


static void GLAPIENTRY
save_TexGend(GLenum coord, GLenum pname, GLdouble param)
{
   GLfloat parray[4];
   parray[0] = (GLfloat) param;
   parray[1] = parray[2] = parray[3] = 0.0F;
   save_TexGenfv(coord, pname, parray);
}


static void GLAPIENTRY
save_TexGendv(GLenum coord, GLenum pname, const GLdouble *params)
{
   GLfloat p[4];
   p[0] = (GLfloat) params[0];
   p[1] = (GLfloat) params[1];
   p[2] = (GLfloat) params[2];
   p[3] = (GLfloat) params[3];
   save_TexGenfv(coord, pname, p);
}


static void GLAPIENTRY
save_TexGenf(GLenum coord, GLenum pname, GLfloat param)
{
   GLfloat parray[4];
   parray[0] = param;
   parray[1] = parray[2] = parray[3] = 0.0F;
   save_TexGenfv(coord, pname, parray);
}


static void GLAPIENTRY
save_TexGeni(GLenum coord, GLenum pname, GLint param)
{
   GLint parray[4];
   parray[0] = param;
   parray[1] = parray[2] = parray[3] = 0;
   save_TexGeniv(coord, pname, parray);
}


static void GLAPIENTRY
save_TexParameterfv(GLenum target, GLenum pname, const GLfloat *params)
{
   GET_CURRENT_CONTEXT(ctx);
   Node *n;
   ASSERT_OUTSIDE_SAVE_BEGIN_END_AND_FLUSH(ctx);
   n = ALLOC_INSTRUCTION(ctx, OPCODE_TEXPARAMETER, 6);
   if (n) {
      n[1].e = target;
      n[2].e = pname;
      n[3].f = params[0];
      n[4].f = params[1];
      n[5].f = params[2];
      n[6].f = params[3];
   }
   if (ctx->ExecuteFlag) {
      CALL_TexParameterfv(ctx->Exec, (target, pname, params));
   }
}


static void GLAPIENTRY
save_TexParameterf(GLenum target, GLenum pname, GLfloat param)
{
   GLfloat parray[4];
   parray[0] = param;
   parray[1] = parray[2] = parray[3] = 0.0F;
   save_TexParameterfv(target, pname, parray);
}


static void GLAPIENTRY
save_TexParameteri(GLenum target, GLenum pname, GLint param)
{
   GLfloat fparam[4];
   fparam[0] = (GLfloat) param;
   fparam[1] = fparam[2] = fparam[3] = 0.0;
   save_TexParameterfv(target, pname, fparam);
}


static void GLAPIENTRY
save_TexParameteriv(GLenum target, GLenum pname, const GLint *params)
{
   GLfloat fparam[4];
   fparam[0] = (GLfloat) params[0];
   fparam[1] = fparam[2] = fparam[3] = 0.0;
   save_TexParameterfv(target, pname, fparam);
}


static void GLAPIENTRY
save_TexImage1D(GLenum target,
                GLint level, GLint components,
                GLsizei width, GLint border,
                GLenum format, GLenum type, const GLvoid * pixels)
{
   GET_CURRENT_CONTEXT(ctx);
   if (target == GL_PROXY_TEXTURE_1D) {
      /* don't compile, execute immediately */
      CALL_TexImage1D(ctx->Exec, (target, level, components, width,
                                  border, format, type, pixels));
   }
   else {
      Node *n;
      ASSERT_OUTSIDE_SAVE_BEGIN_END_AND_FLUSH(ctx);
      n = ALLOC_INSTRUCTION(ctx, OPCODE_TEX_IMAGE1D, 8);
      if (n) {
         n[1].e = target;
         n[2].i = level;
         n[3].i = components;
         n[4].i = (GLint) width;
         n[5].i = border;
         n[6].e = format;
         n[7].e = type;
         n[8].data = unpack_image(ctx, 1, width, 1, 1, format, type,
                                  pixels, &ctx->Unpack);
      }
      if (ctx->ExecuteFlag) {
         CALL_TexImage1D(ctx->Exec, (target, level, components, width,
                                     border, format, type, pixels));
      }
   }
}


static void GLAPIENTRY
save_TexImage2D(GLenum target,
                GLint level, GLint components,
                GLsizei width, GLsizei height, GLint border,
                GLenum format, GLenum type, const GLvoid * pixels)
{
   GET_CURRENT_CONTEXT(ctx);
   if (target == GL_PROXY_TEXTURE_2D) {
      /* don't compile, execute immediately */
      CALL_TexImage2D(ctx->Exec, (target, level, components, width,
                                  height, border, format, type, pixels));
   }
   else {
      Node *n;
      ASSERT_OUTSIDE_SAVE_BEGIN_END_AND_FLUSH(ctx);
      n = ALLOC_INSTRUCTION(ctx, OPCODE_TEX_IMAGE2D, 9);
      if (n) {
         n[1].e = target;
         n[2].i = level;
         n[3].i = components;
         n[4].i = (GLint) width;
         n[5].i = (GLint) height;
         n[6].i = border;
         n[7].e = format;
         n[8].e = type;
         n[9].data = unpack_image(ctx, 2, width, height, 1, format, type,
                                  pixels, &ctx->Unpack);
      }
      if (ctx->ExecuteFlag) {
         CALL_TexImage2D(ctx->Exec, (target, level, components, width,
                                     height, border, format, type, pixels));
      }
   }
}


static void GLAPIENTRY
save_TexImage3D(GLenum target,
                GLint level, GLint internalFormat,
                GLsizei width, GLsizei height, GLsizei depth,
                GLint border,
                GLenum format, GLenum type, const GLvoid * pixels)
{
   GET_CURRENT_CONTEXT(ctx);
   if (target == GL_PROXY_TEXTURE_3D) {
      /* don't compile, execute immediately */
      CALL_TexImage3D(ctx->Exec, (target, level, internalFormat, width,
                                  height, depth, border, format, type,
                                  pixels));
   }
   else {
      Node *n;
      ASSERT_OUTSIDE_SAVE_BEGIN_END_AND_FLUSH(ctx);
      n = ALLOC_INSTRUCTION(ctx, OPCODE_TEX_IMAGE3D, 10);
      if (n) {
         n[1].e = target;
         n[2].i = level;
         n[3].i = (GLint) internalFormat;
         n[4].i = (GLint) width;
         n[5].i = (GLint) height;
         n[6].i = (GLint) depth;
         n[7].i = border;
         n[8].e = format;
         n[9].e = type;
         n[10].data = unpack_image(ctx, 3, width, height, depth, format, type,
                                   pixels, &ctx->Unpack);
      }
      if (ctx->ExecuteFlag) {
         CALL_TexImage3D(ctx->Exec, (target, level, internalFormat, width,
                                     height, depth, border, format, type,
                                     pixels));
      }
   }
}


static void GLAPIENTRY
save_TexSubImage1D(GLenum target, GLint level, GLint xoffset,
                   GLsizei width, GLenum format, GLenum type,
                   const GLvoid * pixels)
{
   GET_CURRENT_CONTEXT(ctx);
   Node *n;

   ASSERT_OUTSIDE_SAVE_BEGIN_END_AND_FLUSH(ctx);

   n = ALLOC_INSTRUCTION(ctx, OPCODE_TEX_SUB_IMAGE1D, 7);
   if (n) {
      n[1].e = target;
      n[2].i = level;
      n[3].i = xoffset;
      n[4].i = (GLint) width;
      n[5].e = format;
      n[6].e = type;
      n[7].data = unpack_image(ctx, 1, width, 1, 1, format, type,
                               pixels, &ctx->Unpack);
   }
   if (ctx->ExecuteFlag) {
      CALL_TexSubImage1D(ctx->Exec, (target, level, xoffset, width,
                                     format, type, pixels));
   }
}


static void GLAPIENTRY
save_TexSubImage2D(GLenum target, GLint level,
                   GLint xoffset, GLint yoffset,
                   GLsizei width, GLsizei height,
                   GLenum format, GLenum type, const GLvoid * pixels)
{
   GET_CURRENT_CONTEXT(ctx);
   Node *n;

   ASSERT_OUTSIDE_SAVE_BEGIN_END_AND_FLUSH(ctx);

   n = ALLOC_INSTRUCTION(ctx, OPCODE_TEX_SUB_IMAGE2D, 9);
   if (n) {
      n[1].e = target;
      n[2].i = level;
      n[3].i = xoffset;
      n[4].i = yoffset;
      n[5].i = (GLint) width;
      n[6].i = (GLint) height;
      n[7].e = format;
      n[8].e = type;
      n[9].data = unpack_image(ctx, 2, width, height, 1, format, type,
                               pixels, &ctx->Unpack);
   }
   if (ctx->ExecuteFlag) {
      CALL_TexSubImage2D(ctx->Exec, (target, level, xoffset, yoffset,
                                     width, height, format, type, pixels));
   }
}


static void GLAPIENTRY
save_TexSubImage3D(GLenum target, GLint level,
                   GLint xoffset, GLint yoffset, GLint zoffset,
                   GLsizei width, GLsizei height, GLsizei depth,
                   GLenum format, GLenum type, const GLvoid * pixels)
{
   GET_CURRENT_CONTEXT(ctx);
   Node *n;

   ASSERT_OUTSIDE_SAVE_BEGIN_END_AND_FLUSH(ctx);

   n = ALLOC_INSTRUCTION(ctx, OPCODE_TEX_SUB_IMAGE3D, 11);
   if (n) {
      n[1].e = target;
      n[2].i = level;
      n[3].i = xoffset;
      n[4].i = yoffset;
      n[5].i = zoffset;
      n[6].i = (GLint) width;
      n[7].i = (GLint) height;
      n[8].i = (GLint) depth;
      n[9].e = format;
      n[10].e = type;
      n[11].data = unpack_image(ctx, 3, width, height, depth, format, type,
                                pixels, &ctx->Unpack);
   }
   if (ctx->ExecuteFlag) {
      CALL_TexSubImage3D(ctx->Exec, (target, level,
                                     xoffset, yoffset, zoffset,
                                     width, height, depth, format, type,
                                     pixels));
   }
}


static void GLAPIENTRY
save_Translatef(GLfloat x, GLfloat y, GLfloat z)
{
   GET_CURRENT_CONTEXT(ctx);
   Node *n;
   ASSERT_OUTSIDE_SAVE_BEGIN_END_AND_FLUSH(ctx);
   n = ALLOC_INSTRUCTION(ctx, OPCODE_TRANSLATE, 3);
   if (n) {
      n[1].f = x;
      n[2].f = y;
      n[3].f = z;
   }
   if (ctx->ExecuteFlag) {
      CALL_Translatef(ctx->Exec, (x, y, z));
   }
}


static void GLAPIENTRY
save_Translated(GLdouble x, GLdouble y, GLdouble z)
{
   save_Translatef((GLfloat) x, (GLfloat) y, (GLfloat) z);
}



static void GLAPIENTRY
save_Viewport(GLint x, GLint y, GLsizei width, GLsizei height)
{
   GET_CURRENT_CONTEXT(ctx);
   Node *n;
   ASSERT_OUTSIDE_SAVE_BEGIN_END_AND_FLUSH(ctx);
   n = ALLOC_INSTRUCTION(ctx, OPCODE_VIEWPORT, 4);
   if (n) {
      n[1].i = x;
      n[2].i = y;
      n[3].i = (GLint) width;
      n[4].i = (GLint) height;
   }
   if (ctx->ExecuteFlag) {
      CALL_Viewport(ctx->Exec, (x, y, width, height));
   }
}


static void GLAPIENTRY
save_WindowPos4fMESA(GLfloat x, GLfloat y, GLfloat z, GLfloat w)
{
   GET_CURRENT_CONTEXT(ctx);
   Node *n;
   ASSERT_OUTSIDE_SAVE_BEGIN_END_AND_FLUSH(ctx);
   n = ALLOC_INSTRUCTION(ctx, OPCODE_WINDOW_POS, 4);
   if (n) {
      n[1].f = x;
      n[2].f = y;
      n[3].f = z;
      n[4].f = w;
   }
   if (ctx->ExecuteFlag) {
      CALL_WindowPos4fMESA(ctx->Exec, (x, y, z, w));
   }
}

static void GLAPIENTRY
save_WindowPos2dMESA(GLdouble x, GLdouble y)
{
   save_WindowPos4fMESA((GLfloat) x, (GLfloat) y, 0.0F, 1.0F);
}

static void GLAPIENTRY
save_WindowPos2fMESA(GLfloat x, GLfloat y)
{
   save_WindowPos4fMESA(x, y, 0.0F, 1.0F);
}

static void GLAPIENTRY
save_WindowPos2iMESA(GLint x, GLint y)
{
   save_WindowPos4fMESA((GLfloat) x, (GLfloat) y, 0.0F, 1.0F);
}

static void GLAPIENTRY
save_WindowPos2sMESA(GLshort x, GLshort y)
{
   save_WindowPos4fMESA(x, y, 0.0F, 1.0F);
}

static void GLAPIENTRY
save_WindowPos3dMESA(GLdouble x, GLdouble y, GLdouble z)
{
   save_WindowPos4fMESA((GLfloat) x, (GLfloat) y, (GLfloat) z, 1.0F);
}

static void GLAPIENTRY
save_WindowPos3fMESA(GLfloat x, GLfloat y, GLfloat z)
{
   save_WindowPos4fMESA(x, y, z, 1.0F);
}

static void GLAPIENTRY
save_WindowPos3iMESA(GLint x, GLint y, GLint z)
{
   save_WindowPos4fMESA((GLfloat) x, (GLfloat) y, (GLfloat) z, 1.0F);
}

static void GLAPIENTRY
save_WindowPos3sMESA(GLshort x, GLshort y, GLshort z)
{
   save_WindowPos4fMESA(x, y, z, 1.0F);
}

static void GLAPIENTRY
save_WindowPos4dMESA(GLdouble x, GLdouble y, GLdouble z, GLdouble w)
{
   save_WindowPos4fMESA((GLfloat) x, (GLfloat) y, (GLfloat) z, (GLfloat) w);
}

static void GLAPIENTRY
save_WindowPos4iMESA(GLint x, GLint y, GLint z, GLint w)
{
   save_WindowPos4fMESA((GLfloat) x, (GLfloat) y, (GLfloat) z, (GLfloat) w);
}

static void GLAPIENTRY
save_WindowPos4sMESA(GLshort x, GLshort y, GLshort z, GLshort w)
{
   save_WindowPos4fMESA(x, y, z, w);
}

static void GLAPIENTRY
save_WindowPos2dvMESA(const GLdouble * v)
{
   save_WindowPos4fMESA((GLfloat) v[0], (GLfloat) v[1], 0.0F, 1.0F);
}

static void GLAPIENTRY
save_WindowPos2fvMESA(const GLfloat * v)
{
   save_WindowPos4fMESA(v[0], v[1], 0.0F, 1.0F);
}

static void GLAPIENTRY
save_WindowPos2ivMESA(const GLint * v)
{
   save_WindowPos4fMESA((GLfloat) v[0], (GLfloat) v[1], 0.0F, 1.0F);
}

static void GLAPIENTRY
save_WindowPos2svMESA(const GLshort * v)
{
   save_WindowPos4fMESA(v[0], v[1], 0.0F, 1.0F);
}

static void GLAPIENTRY
save_WindowPos3dvMESA(const GLdouble * v)
{
   save_WindowPos4fMESA((GLfloat) v[0], (GLfloat) v[1], (GLfloat) v[2], 1.0F);
}

static void GLAPIENTRY
save_WindowPos3fvMESA(const GLfloat * v)
{
   save_WindowPos4fMESA(v[0], v[1], v[2], 1.0F);
}

static void GLAPIENTRY
save_WindowPos3ivMESA(const GLint * v)
{
   save_WindowPos4fMESA((GLfloat) v[0], (GLfloat) v[1], (GLfloat) v[2], 1.0F);
}

static void GLAPIENTRY
save_WindowPos3svMESA(const GLshort * v)
{
   save_WindowPos4fMESA(v[0], v[1], v[2], 1.0F);
}

static void GLAPIENTRY
save_WindowPos4dvMESA(const GLdouble * v)
{
   save_WindowPos4fMESA((GLfloat) v[0], (GLfloat) v[1],
                        (GLfloat) v[2], (GLfloat) v[3]);
}

static void GLAPIENTRY
save_WindowPos4fvMESA(const GLfloat * v)
{
   save_WindowPos4fMESA(v[0], v[1], v[2], v[3]);
}

static void GLAPIENTRY
save_WindowPos4ivMESA(const GLint * v)
{
   save_WindowPos4fMESA((GLfloat) v[0], (GLfloat) v[1],
                        (GLfloat) v[2], (GLfloat) v[3]);
}

static void GLAPIENTRY
save_WindowPos4svMESA(const GLshort * v)
{
   save_WindowPos4fMESA(v[0], v[1], v[2], v[3]);
}



/* GL_ARB_multitexture */
static void GLAPIENTRY
save_ActiveTextureARB(GLenum target)
{
   GET_CURRENT_CONTEXT(ctx);
   Node *n;
   ASSERT_OUTSIDE_SAVE_BEGIN_END_AND_FLUSH(ctx);
   n = ALLOC_INSTRUCTION(ctx, OPCODE_ACTIVE_TEXTURE, 1);
   if (n) {
      n[1].e = target;
   }
   if (ctx->ExecuteFlag) {
      CALL_ActiveTextureARB(ctx->Exec, (target));
   }
}


/* GL_ARB_transpose_matrix */

static void GLAPIENTRY
save_LoadTransposeMatrixdARB(const GLdouble m[16])
{
   GLfloat tm[16];
   _math_transposefd(tm, m);
   save_LoadMatrixf(tm);
}


static void GLAPIENTRY
save_LoadTransposeMatrixfARB(const GLfloat m[16])
{
   GLfloat tm[16];
   _math_transposef(tm, m);
   save_LoadMatrixf(tm);
}


static void GLAPIENTRY
save_MultTransposeMatrixdARB(const GLdouble m[16])
{
   GLfloat tm[16];
   _math_transposefd(tm, m);
   save_MultMatrixf(tm);
}


static void GLAPIENTRY
save_MultTransposeMatrixfARB(const GLfloat m[16])
{
   GLfloat tm[16];
   _math_transposef(tm, m);
   save_MultMatrixf(tm);
}


/* GL_ARB_texture_compression */
static void GLAPIENTRY
save_CompressedTexImage1DARB(GLenum target, GLint level,
                             GLenum internalFormat, GLsizei width,
                             GLint border, GLsizei imageSize,
                             const GLvoid * data)
{
   GET_CURRENT_CONTEXT(ctx);
   if (target == GL_PROXY_TEXTURE_1D) {
      /* don't compile, execute immediately */
      CALL_CompressedTexImage1DARB(ctx->Exec, (target, level, internalFormat,
                                               width, border, imageSize,
                                               data));
   }
   else {
      Node *n;
      GLvoid *image;
      ASSERT_OUTSIDE_SAVE_BEGIN_END_AND_FLUSH(ctx);
      /* make copy of image */
      image = _mesa_malloc(imageSize);
      if (!image) {
         _mesa_error(ctx, GL_OUT_OF_MEMORY, "glCompressedTexImage1DARB");
         return;
      }
      MEMCPY(image, data, imageSize);
      n = ALLOC_INSTRUCTION(ctx, OPCODE_COMPRESSED_TEX_IMAGE_1D, 7);
      if (n) {
         n[1].e = target;
         n[2].i = level;
         n[3].e = internalFormat;
         n[4].i = (GLint) width;
         n[5].i = border;
         n[6].i = imageSize;
         n[7].data = image;
      }
      else if (image) {
         _mesa_free(image);
      }
      if (ctx->ExecuteFlag) {
         CALL_CompressedTexImage1DARB(ctx->Exec,
                                      (target, level, internalFormat, width,
                                       border, imageSize, data));
      }
   }
}


static void GLAPIENTRY
save_CompressedTexImage2DARB(GLenum target, GLint level,
                             GLenum internalFormat, GLsizei width,
                             GLsizei height, GLint border, GLsizei imageSize,
                             const GLvoid * data)
{
   GET_CURRENT_CONTEXT(ctx);
   if (target == GL_PROXY_TEXTURE_2D) {
      /* don't compile, execute immediately */
      CALL_CompressedTexImage2DARB(ctx->Exec, (target, level, internalFormat,
                                               width, height, border,
                                               imageSize, data));
   }
   else {
      Node *n;
      GLvoid *image;
      ASSERT_OUTSIDE_SAVE_BEGIN_END_AND_FLUSH(ctx);
      /* make copy of image */
      image = _mesa_malloc(imageSize);
      if (!image) {
         _mesa_error(ctx, GL_OUT_OF_MEMORY, "glCompressedTexImage2DARB");
         return;
      }
      MEMCPY(image, data, imageSize);
      n = ALLOC_INSTRUCTION(ctx, OPCODE_COMPRESSED_TEX_IMAGE_2D, 8);
      if (n) {
         n[1].e = target;
         n[2].i = level;
         n[3].e = internalFormat;
         n[4].i = (GLint) width;
         n[5].i = (GLint) height;
         n[6].i = border;
         n[7].i = imageSize;
         n[8].data = image;
      }
      else if (image) {
         _mesa_free(image);
      }
      if (ctx->ExecuteFlag) {
         CALL_CompressedTexImage2DARB(ctx->Exec,
                                      (target, level, internalFormat, width,
                                       height, border, imageSize, data));
      }
   }
}


static void GLAPIENTRY
save_CompressedTexImage3DARB(GLenum target, GLint level,
                             GLenum internalFormat, GLsizei width,
                             GLsizei height, GLsizei depth, GLint border,
                             GLsizei imageSize, const GLvoid * data)
{
   GET_CURRENT_CONTEXT(ctx);
   if (target == GL_PROXY_TEXTURE_3D) {
      /* don't compile, execute immediately */
      CALL_CompressedTexImage3DARB(ctx->Exec, (target, level, internalFormat,
                                               width, height, depth, border,
                                               imageSize, data));
   }
   else {
      Node *n;
      GLvoid *image;
      ASSERT_OUTSIDE_SAVE_BEGIN_END_AND_FLUSH(ctx);
      /* make copy of image */
      image = _mesa_malloc(imageSize);
      if (!image) {
         _mesa_error(ctx, GL_OUT_OF_MEMORY, "glCompressedTexImage3DARB");
         return;
      }
      MEMCPY(image, data, imageSize);
      n = ALLOC_INSTRUCTION(ctx, OPCODE_COMPRESSED_TEX_IMAGE_3D, 9);
      if (n) {
         n[1].e = target;
         n[2].i = level;
         n[3].e = internalFormat;
         n[4].i = (GLint) width;
         n[5].i = (GLint) height;
         n[6].i = (GLint) depth;
         n[7].i = border;
         n[8].i = imageSize;
         n[9].data = image;
      }
      else if (image) {
         _mesa_free(image);
      }
      if (ctx->ExecuteFlag) {
         CALL_CompressedTexImage3DARB(ctx->Exec,
                                      (target, level, internalFormat, width,
                                       height, depth, border, imageSize,
                                       data));
      }
   }
}


static void GLAPIENTRY
save_CompressedTexSubImage1DARB(GLenum target, GLint level, GLint xoffset,
                                GLsizei width, GLenum format,
                                GLsizei imageSize, const GLvoid * data)
{
   Node *n;
   GLvoid *image;

   GET_CURRENT_CONTEXT(ctx);
   ASSERT_OUTSIDE_SAVE_BEGIN_END_AND_FLUSH(ctx);

   /* make copy of image */
   image = _mesa_malloc(imageSize);
   if (!image) {
      _mesa_error(ctx, GL_OUT_OF_MEMORY, "glCompressedTexSubImage1DARB");
      return;
   }
   MEMCPY(image, data, imageSize);
   n = ALLOC_INSTRUCTION(ctx, OPCODE_COMPRESSED_TEX_SUB_IMAGE_1D, 7);
   if (n) {
      n[1].e = target;
      n[2].i = level;
      n[3].i = xoffset;
      n[4].i = (GLint) width;
      n[5].e = format;
      n[6].i = imageSize;
      n[7].data = image;
   }
   else if (image) {
      _mesa_free(image);
   }
   if (ctx->ExecuteFlag) {
      CALL_CompressedTexSubImage1DARB(ctx->Exec, (target, level, xoffset,
                                                  width, format, imageSize,
                                                  data));
   }
}


static void GLAPIENTRY
save_CompressedTexSubImage2DARB(GLenum target, GLint level, GLint xoffset,
                                GLint yoffset, GLsizei width, GLsizei height,
                                GLenum format, GLsizei imageSize,
                                const GLvoid * data)
{
   Node *n;
   GLvoid *image;

   GET_CURRENT_CONTEXT(ctx);
   ASSERT_OUTSIDE_SAVE_BEGIN_END_AND_FLUSH(ctx);

   /* make copy of image */
   image = _mesa_malloc(imageSize);
   if (!image) {
      _mesa_error(ctx, GL_OUT_OF_MEMORY, "glCompressedTexSubImage2DARB");
      return;
   }
   MEMCPY(image, data, imageSize);
   n = ALLOC_INSTRUCTION(ctx, OPCODE_COMPRESSED_TEX_SUB_IMAGE_2D, 9);
   if (n) {
      n[1].e = target;
      n[2].i = level;
      n[3].i = xoffset;
      n[4].i = yoffset;
      n[5].i = (GLint) width;
      n[6].i = (GLint) height;
      n[7].e = format;
      n[8].i = imageSize;
      n[9].data = image;
   }
   else if (image) {
      _mesa_free(image);
   }
   if (ctx->ExecuteFlag) {
      CALL_CompressedTexSubImage2DARB(ctx->Exec,
                                      (target, level, xoffset, yoffset, width,
                                       height, format, imageSize, data));
   }
}


static void GLAPIENTRY
save_CompressedTexSubImage3DARB(GLenum target, GLint level, GLint xoffset,
                                GLint yoffset, GLint zoffset, GLsizei width,
                                GLsizei height, GLsizei depth, GLenum format,
                                GLsizei imageSize, const GLvoid * data)
{
   Node *n;
   GLvoid *image;

   GET_CURRENT_CONTEXT(ctx);
   ASSERT_OUTSIDE_SAVE_BEGIN_END_AND_FLUSH(ctx);

   /* make copy of image */
   image = _mesa_malloc(imageSize);
   if (!image) {
      _mesa_error(ctx, GL_OUT_OF_MEMORY, "glCompressedTexSubImage3DARB");
      return;
   }
   MEMCPY(image, data, imageSize);
   n = ALLOC_INSTRUCTION(ctx, OPCODE_COMPRESSED_TEX_SUB_IMAGE_3D, 11);
   if (n) {
      n[1].e = target;
      n[2].i = level;
      n[3].i = xoffset;
      n[4].i = yoffset;
      n[5].i = zoffset;
      n[6].i = (GLint) width;
      n[7].i = (GLint) height;
      n[8].i = (GLint) depth;
      n[9].e = format;
      n[10].i = imageSize;
      n[11].data = image;
   }
   else if (image) {
      _mesa_free(image);
   }
   if (ctx->ExecuteFlag) {
      CALL_CompressedTexSubImage3DARB(ctx->Exec,
                                      (target, level, xoffset, yoffset,
                                       zoffset, width, height, depth, format,
                                       imageSize, data));
   }
}


/* GL_ARB_multisample */
static void GLAPIENTRY
save_SampleCoverageARB(GLclampf value, GLboolean invert)
{
   GET_CURRENT_CONTEXT(ctx);
   Node *n;
   ASSERT_OUTSIDE_SAVE_BEGIN_END_AND_FLUSH(ctx);
   n = ALLOC_INSTRUCTION(ctx, OPCODE_SAMPLE_COVERAGE, 2);
   if (n) {
      n[1].f = value;
      n[2].b = invert;
   }
   if (ctx->ExecuteFlag) {
      CALL_SampleCoverageARB(ctx->Exec, (value, invert));
   }
}


/*
 * GL_NV_vertex_program
 */
#if FEATURE_NV_vertex_program || FEATURE_ARB_vertex_program || FEATURE_ARB_fragment_program
static void GLAPIENTRY
save_BindProgramNV(GLenum target, GLuint id)
{
   GET_CURRENT_CONTEXT(ctx);
   Node *n;
   ASSERT_OUTSIDE_SAVE_BEGIN_END_AND_FLUSH(ctx);
   n = ALLOC_INSTRUCTION(ctx, OPCODE_BIND_PROGRAM_NV, 2);
   if (n) {
      n[1].e = target;
      n[2].ui = id;
   }
   if (ctx->ExecuteFlag) {
      CALL_BindProgramNV(ctx->Exec, (target, id));
   }
}

static void GLAPIENTRY
save_ProgramEnvParameter4fARB(GLenum target, GLuint index,
                              GLfloat x, GLfloat y, GLfloat z, GLfloat w)
{
   GET_CURRENT_CONTEXT(ctx);
   Node *n;
   ASSERT_OUTSIDE_SAVE_BEGIN_END_AND_FLUSH(ctx);
   n = ALLOC_INSTRUCTION(ctx, OPCODE_PROGRAM_ENV_PARAMETER_ARB, 6);
   if (n) {
      n[1].e = target;
      n[2].ui = index;
      n[3].f = x;
      n[4].f = y;
      n[5].f = z;
      n[6].f = w;
   }
   if (ctx->ExecuteFlag) {
      CALL_ProgramEnvParameter4fARB(ctx->Exec, (target, index, x, y, z, w));
   }
}


static void GLAPIENTRY
save_ProgramEnvParameter4fvARB(GLenum target, GLuint index,
                               const GLfloat *params)
{
   save_ProgramEnvParameter4fARB(target, index, params[0], params[1],
                                 params[2], params[3]);
}


static void GLAPIENTRY
save_ProgramEnvParameters4fvEXT(GLenum target, GLuint index, GLsizei count,
				const GLfloat * params)
{
   GET_CURRENT_CONTEXT(ctx);
   Node *n;
   ASSERT_OUTSIDE_SAVE_BEGIN_END_AND_FLUSH(ctx);

   if (count > 0) {
      GLint i;
      const GLfloat * p = params;

      for (i = 0 ; i < count ; i++) {
	 n = ALLOC_INSTRUCTION(ctx, OPCODE_PROGRAM_ENV_PARAMETER_ARB, 6);
	 if (n) {
	    n[1].e = target;
	    n[2].ui = index;
	    n[3].f = p[0];
	    n[4].f = p[1];
	    n[5].f = p[2];
	    n[6].f = p[3];
	    p += 4;
	 }
      }
   }

   if (ctx->ExecuteFlag) {
      CALL_ProgramEnvParameters4fvEXT(ctx->Exec, (target, index, count, params));
   }
}


static void GLAPIENTRY
save_ProgramEnvParameter4dARB(GLenum target, GLuint index,
                              GLdouble x, GLdouble y, GLdouble z, GLdouble w)
{
   save_ProgramEnvParameter4fARB(target, index,
                                 (GLfloat) x,
                                 (GLfloat) y, (GLfloat) z, (GLfloat) w);
}


static void GLAPIENTRY
save_ProgramEnvParameter4dvARB(GLenum target, GLuint index,
                               const GLdouble *params)
{
   save_ProgramEnvParameter4fARB(target, index,
                                 (GLfloat) params[0],
                                 (GLfloat) params[1],
                                 (GLfloat) params[2], (GLfloat) params[3]);
}

#endif /* FEATURE_ARB_vertex_program || FEATURE_ARB_fragment_program || FEATURE_NV_vertex_program */

#if FEATURE_NV_vertex_program
static void GLAPIENTRY
save_ExecuteProgramNV(GLenum target, GLuint id, const GLfloat *params)
{
   GET_CURRENT_CONTEXT(ctx);
   Node *n;
   ASSERT_OUTSIDE_SAVE_BEGIN_END_AND_FLUSH(ctx);
   n = ALLOC_INSTRUCTION(ctx, OPCODE_EXECUTE_PROGRAM_NV, 6);
   if (n) {
      n[1].e = target;
      n[2].ui = id;
      n[3].f = params[0];
      n[4].f = params[1];
      n[5].f = params[2];
      n[6].f = params[3];
   }
   if (ctx->ExecuteFlag) {
      CALL_ExecuteProgramNV(ctx->Exec, (target, id, params));
   }
}


static void GLAPIENTRY
save_ProgramParameters4dvNV(GLenum target, GLuint index,
                            GLuint num, const GLdouble *params)
{
   GLuint i;
   for (i = 0; i < num; i++) {
      save_ProgramEnvParameter4dvARB(target, index + i, params + 4 * i);
   }
}


static void GLAPIENTRY
save_ProgramParameters4fvNV(GLenum target, GLuint index,
                            GLuint num, const GLfloat *params)
{
   GLuint i;
   for (i = 0; i < num; i++) {
      save_ProgramEnvParameter4fvARB(target, index + i, params + 4 * i);
   }
}


static void GLAPIENTRY
save_LoadProgramNV(GLenum target, GLuint id, GLsizei len,
                   const GLubyte * program)
{
   GET_CURRENT_CONTEXT(ctx);
   Node *n;

   ASSERT_OUTSIDE_SAVE_BEGIN_END_AND_FLUSH(ctx);

   n = ALLOC_INSTRUCTION(ctx, OPCODE_LOAD_PROGRAM_NV, 4);
   if (n) {
      GLubyte *programCopy = (GLubyte *) _mesa_malloc(len);
      if (!programCopy) {
         _mesa_error(ctx, GL_OUT_OF_MEMORY, "glLoadProgramNV");
         return;
      }
      _mesa_memcpy(programCopy, program, len);
      n[1].e = target;
      n[2].ui = id;
      n[3].i = len;
      n[4].data = programCopy;
   }
   if (ctx->ExecuteFlag) {
      CALL_LoadProgramNV(ctx->Exec, (target, id, len, program));
   }
}


static void GLAPIENTRY
save_RequestResidentProgramsNV(GLsizei num, const GLuint * ids)
{
   GET_CURRENT_CONTEXT(ctx);
   Node *n;

   ASSERT_OUTSIDE_SAVE_BEGIN_END_AND_FLUSH(ctx);

   n = ALLOC_INSTRUCTION(ctx, OPCODE_TRACK_MATRIX_NV, 2);
   if (n) {
      GLuint *idCopy = (GLuint *) _mesa_malloc(num * sizeof(GLuint));
      if (!idCopy) {
         _mesa_error(ctx, GL_OUT_OF_MEMORY, "glRequestResidentProgramsNV");
         return;
      }
      _mesa_memcpy(idCopy, ids, num * sizeof(GLuint));
      n[1].i = num;
      n[2].data = idCopy;
   }
   if (ctx->ExecuteFlag) {
      CALL_RequestResidentProgramsNV(ctx->Exec, (num, ids));
   }
}


static void GLAPIENTRY
save_TrackMatrixNV(GLenum target, GLuint address,
                   GLenum matrix, GLenum transform)
{
   GET_CURRENT_CONTEXT(ctx);
   Node *n;
   ASSERT_OUTSIDE_SAVE_BEGIN_END_AND_FLUSH(ctx);
   n = ALLOC_INSTRUCTION(ctx, OPCODE_TRACK_MATRIX_NV, 4);
   if (n) {
      n[1].e = target;
      n[2].ui = address;
      n[3].e = matrix;
      n[4].e = transform;
   }
   if (ctx->ExecuteFlag) {
      CALL_TrackMatrixNV(ctx->Exec, (target, address, matrix, transform));
   }
}
#endif /* FEATURE_NV_vertex_program */


/*
 * GL_NV_fragment_program
 */
#if FEATURE_NV_fragment_program
static void GLAPIENTRY
save_ProgramLocalParameter4fARB(GLenum target, GLuint index,
                                GLfloat x, GLfloat y, GLfloat z, GLfloat w)
{
   GET_CURRENT_CONTEXT(ctx);
   Node *n;
   ASSERT_OUTSIDE_SAVE_BEGIN_END_AND_FLUSH(ctx);
   n = ALLOC_INSTRUCTION(ctx, OPCODE_PROGRAM_LOCAL_PARAMETER_ARB, 6);
   if (n) {
      n[1].e = target;
      n[2].ui = index;
      n[3].f = x;
      n[4].f = y;
      n[5].f = z;
      n[6].f = w;
   }
   if (ctx->ExecuteFlag) {
      CALL_ProgramLocalParameter4fARB(ctx->Exec, (target, index, x, y, z, w));
   }
}


static void GLAPIENTRY
save_ProgramLocalParameter4fvARB(GLenum target, GLuint index,
                                 const GLfloat *params)
{
   GET_CURRENT_CONTEXT(ctx);
   Node *n;
   ASSERT_OUTSIDE_SAVE_BEGIN_END_AND_FLUSH(ctx);
   n = ALLOC_INSTRUCTION(ctx, OPCODE_PROGRAM_LOCAL_PARAMETER_ARB, 6);
   if (n) {
      n[1].e = target;
      n[2].ui = index;
      n[3].f = params[0];
      n[4].f = params[1];
      n[5].f = params[2];
      n[6].f = params[3];
   }
   if (ctx->ExecuteFlag) {
      CALL_ProgramLocalParameter4fvARB(ctx->Exec, (target, index, params));
   }
}


static void GLAPIENTRY
save_ProgramLocalParameters4fvEXT(GLenum target, GLuint index, GLsizei count,
				  const GLfloat *params)
{
   GET_CURRENT_CONTEXT(ctx);
   Node *n;
   ASSERT_OUTSIDE_SAVE_BEGIN_END_AND_FLUSH(ctx);

   if (count > 0) {
      GLint i;
      const GLfloat * p = params;

      for (i = 0 ; i < count ; i++) {
	 n = ALLOC_INSTRUCTION(ctx, OPCODE_PROGRAM_LOCAL_PARAMETER_ARB, 6);
	 if (n) {
	    n[1].e = target;
	    n[2].ui = index;
	    n[3].f = p[0];
	    n[4].f = p[1];
	    n[5].f = p[2];
	    n[6].f = p[3];
	    p += 4;
	 }
      }
   }

   if (ctx->ExecuteFlag) {
      CALL_ProgramLocalParameters4fvEXT(ctx->Exec, (target, index, count, params));
   }
}


static void GLAPIENTRY
save_ProgramLocalParameter4dARB(GLenum target, GLuint index,
                                GLdouble x, GLdouble y,
                                GLdouble z, GLdouble w)
{
   GET_CURRENT_CONTEXT(ctx);
   Node *n;
   ASSERT_OUTSIDE_SAVE_BEGIN_END_AND_FLUSH(ctx);
   n = ALLOC_INSTRUCTION(ctx, OPCODE_PROGRAM_LOCAL_PARAMETER_ARB, 6);
   if (n) {
      n[1].e = target;
      n[2].ui = index;
      n[3].f = (GLfloat) x;
      n[4].f = (GLfloat) y;
      n[5].f = (GLfloat) z;
      n[6].f = (GLfloat) w;
   }
   if (ctx->ExecuteFlag) {
      CALL_ProgramLocalParameter4dARB(ctx->Exec, (target, index, x, y, z, w));
   }
}


static void GLAPIENTRY
save_ProgramLocalParameter4dvARB(GLenum target, GLuint index,
                                 const GLdouble *params)
{
   GET_CURRENT_CONTEXT(ctx);
   Node *n;
   ASSERT_OUTSIDE_SAVE_BEGIN_END_AND_FLUSH(ctx);
   n = ALLOC_INSTRUCTION(ctx, OPCODE_PROGRAM_LOCAL_PARAMETER_ARB, 6);
   if (n) {
      n[1].e = target;
      n[2].ui = index;
      n[3].f = (GLfloat) params[0];
      n[4].f = (GLfloat) params[1];
      n[5].f = (GLfloat) params[2];
      n[6].f = (GLfloat) params[3];
   }
   if (ctx->ExecuteFlag) {
      CALL_ProgramLocalParameter4dvARB(ctx->Exec, (target, index, params));
   }
}

static void GLAPIENTRY
save_ProgramNamedParameter4fNV(GLuint id, GLsizei len, const GLubyte * name,
                               GLfloat x, GLfloat y, GLfloat z, GLfloat w)
{
   GET_CURRENT_CONTEXT(ctx);
   Node *n;

   ASSERT_OUTSIDE_SAVE_BEGIN_END_AND_FLUSH(ctx);

   n = ALLOC_INSTRUCTION(ctx, OPCODE_PROGRAM_NAMED_PARAMETER_NV, 6);
   if (n) {
      GLubyte *nameCopy = (GLubyte *) _mesa_malloc(len);
      if (!nameCopy) {
         _mesa_error(ctx, GL_OUT_OF_MEMORY, "glProgramNamedParameter4fNV");
         return;
      }
      _mesa_memcpy(nameCopy, name, len);
      n[1].ui = id;
      n[2].i = len;
      n[3].data = nameCopy;
      n[4].f = x;
      n[5].f = y;
      n[6].f = z;
      n[7].f = w;
   }
   if (ctx->ExecuteFlag) {
      CALL_ProgramNamedParameter4fNV(ctx->Exec, (id, len, name, x, y, z, w));
   }
}


static void GLAPIENTRY
save_ProgramNamedParameter4fvNV(GLuint id, GLsizei len, const GLubyte * name,
                                const float v[])
{
   save_ProgramNamedParameter4fNV(id, len, name, v[0], v[1], v[2], v[3]);
}


static void GLAPIENTRY
save_ProgramNamedParameter4dNV(GLuint id, GLsizei len, const GLubyte * name,
                               GLdouble x, GLdouble y, GLdouble z, GLdouble w)
{
   save_ProgramNamedParameter4fNV(id, len, name, (GLfloat) x, (GLfloat) y,
                                  (GLfloat) z, (GLfloat) w);
}


static void GLAPIENTRY
save_ProgramNamedParameter4dvNV(GLuint id, GLsizei len, const GLubyte * name,
                                const double v[])
{
   save_ProgramNamedParameter4fNV(id, len, name, (GLfloat) v[0],
                                  (GLfloat) v[1], (GLfloat) v[2],
                                  (GLfloat) v[3]);
}

#endif /* FEATURE_NV_fragment_program */



/* GL_EXT_stencil_two_side */
static void GLAPIENTRY
save_ActiveStencilFaceEXT(GLenum face)
{
   GET_CURRENT_CONTEXT(ctx);
   Node *n;
   ASSERT_OUTSIDE_SAVE_BEGIN_END_AND_FLUSH(ctx);
   n = ALLOC_INSTRUCTION(ctx, OPCODE_ACTIVE_STENCIL_FACE_EXT, 1);
   if (n) {
      n[1].e = face;
   }
   if (ctx->ExecuteFlag) {
      CALL_ActiveStencilFaceEXT(ctx->Exec, (face));
   }
}


/* GL_EXT_depth_bounds_test */
static void GLAPIENTRY
save_DepthBoundsEXT(GLclampd zmin, GLclampd zmax)
{
   GET_CURRENT_CONTEXT(ctx);
   Node *n;
   ASSERT_OUTSIDE_SAVE_BEGIN_END_AND_FLUSH(ctx);
   n = ALLOC_INSTRUCTION(ctx, OPCODE_DEPTH_BOUNDS_EXT, 2);
   if (n) {
      n[1].f = (GLfloat) zmin;
      n[2].f = (GLfloat) zmax;
   }
   if (ctx->ExecuteFlag) {
      CALL_DepthBoundsEXT(ctx->Exec, (zmin, zmax));
   }
}



#if FEATURE_ARB_vertex_program || FEATURE_ARB_fragment_program

static void GLAPIENTRY
save_ProgramStringARB(GLenum target, GLenum format, GLsizei len,
                      const GLvoid * string)
{
   GET_CURRENT_CONTEXT(ctx);
   Node *n;

   ASSERT_OUTSIDE_SAVE_BEGIN_END_AND_FLUSH(ctx);

   n = ALLOC_INSTRUCTION(ctx, OPCODE_PROGRAM_STRING_ARB, 4);
   if (n) {
      GLubyte *programCopy = (GLubyte *) _mesa_malloc(len);
      if (!programCopy) {
         _mesa_error(ctx, GL_OUT_OF_MEMORY, "glProgramStringARB");
         return;
      }
      _mesa_memcpy(programCopy, string, len);
      n[1].e = target;
      n[2].e = format;
      n[3].i = len;
      n[4].data = programCopy;
   }
   if (ctx->ExecuteFlag) {
      CALL_ProgramStringARB(ctx->Exec, (target, format, len, string));
   }
}

#endif /* FEATURE_ARB_vertex_program || FEATURE_ARB_fragment_program */


#if FEATURE_ARB_occlusion_query

static void GLAPIENTRY
save_BeginQueryARB(GLenum target, GLuint id)
{
   GET_CURRENT_CONTEXT(ctx);
   Node *n;
   ASSERT_OUTSIDE_SAVE_BEGIN_END_AND_FLUSH(ctx);
   n = ALLOC_INSTRUCTION(ctx, OPCODE_BEGIN_QUERY_ARB, 2);
   if (n) {
      n[1].e = target;
      n[2].ui = id;
   }
   if (ctx->ExecuteFlag) {
      CALL_BeginQueryARB(ctx->Exec, (target, id));
   }
}


static void GLAPIENTRY
save_EndQueryARB(GLenum target)
{
   GET_CURRENT_CONTEXT(ctx);
   Node *n;
   ASSERT_OUTSIDE_SAVE_BEGIN_END_AND_FLUSH(ctx);
   n = ALLOC_INSTRUCTION(ctx, OPCODE_END_QUERY_ARB, 1);
   if (n) {
      n[1].e = target;
   }
   if (ctx->ExecuteFlag) {
      CALL_EndQueryARB(ctx->Exec, (target));
   }
}

#endif /* FEATURE_ARB_occlusion_query */


static void GLAPIENTRY
save_DrawBuffersARB(GLsizei count, const GLenum * buffers)
{
   GET_CURRENT_CONTEXT(ctx);
   Node *n;
   ASSERT_OUTSIDE_SAVE_BEGIN_END_AND_FLUSH(ctx);
   n = ALLOC_INSTRUCTION(ctx, OPCODE_DRAW_BUFFERS_ARB, 1 + MAX_DRAW_BUFFERS);
   if (n) {
      GLint i;
      n[1].i = count;
      if (count > MAX_DRAW_BUFFERS)
         count = MAX_DRAW_BUFFERS;
      for (i = 0; i < count; i++) {
         n[2 + i].e = buffers[i];
      }
   }
   if (ctx->ExecuteFlag) {
      CALL_DrawBuffersARB(ctx->Exec, (count, buffers));
   }
}

static void GLAPIENTRY
save_TexBumpParameterfvATI(GLenum pname, const GLfloat *param)
{
   GET_CURRENT_CONTEXT(ctx);
   Node *n;

   n = ALLOC_INSTRUCTION(ctx, OPCODE_TEX_BUMP_PARAMETER_ATI, 5);
   if (n) {
      n[1].ui = pname;
      n[2].f = param[0];
      n[3].f = param[1];
      n[4].f = param[2];
      n[5].f = param[3];
   }
   if (ctx->ExecuteFlag) {
      CALL_TexBumpParameterfvATI(ctx->Exec, (pname, param));
   }
}

static void GLAPIENTRY
save_TexBumpParameterivATI(GLenum pname, const GLint *param)
{
   GLfloat p[4];
   p[0] = INT_TO_FLOAT(param[0]);
   p[1] = INT_TO_FLOAT(param[1]);
   p[2] = INT_TO_FLOAT(param[2]);
   p[3] = INT_TO_FLOAT(param[3]);
   save_TexBumpParameterfvATI(pname, p);
}

#if FEATURE_ATI_fragment_shader
static void GLAPIENTRY
save_BindFragmentShaderATI(GLuint id)
{
   GET_CURRENT_CONTEXT(ctx);
   Node *n;

   n = ALLOC_INSTRUCTION(ctx, OPCODE_BIND_FRAGMENT_SHADER_ATI, 1);
   if (n) {
      n[1].ui = id;
   }
   if (ctx->ExecuteFlag) {
      CALL_BindFragmentShaderATI(ctx->Exec, (id));
   }
}

static void GLAPIENTRY
save_SetFragmentShaderConstantATI(GLuint dst, const GLfloat *value)
{
   GET_CURRENT_CONTEXT(ctx);
   Node *n;

   n = ALLOC_INSTRUCTION(ctx, OPCODE_SET_FRAGMENT_SHADER_CONSTANTS_ATI, 5);
   if (n) {
      n[1].ui = dst;
      n[2].f = value[0];
      n[3].f = value[1];
      n[4].f = value[2];
      n[5].f = value[3];
   }
   if (ctx->ExecuteFlag) {
      CALL_SetFragmentShaderConstantATI(ctx->Exec, (dst, value));
   }
}
#endif

static void
save_Attr1fNV(GLenum attr, GLfloat x)
{
   GET_CURRENT_CONTEXT(ctx);
   Node *n;
   SAVE_FLUSH_VERTICES(ctx);
   n = ALLOC_INSTRUCTION(ctx, OPCODE_ATTR_1F_NV, 2);
   if (n) {
      n[1].e = attr;
      n[2].f = x;
   }

   ASSERT(attr < MAX_VERTEX_GENERIC_ATTRIBS);
   ctx->ListState.ActiveAttribSize[attr] = 1;
   ASSIGN_4V(ctx->ListState.CurrentAttrib[attr], x, 0, 0, 1);

   if (ctx->ExecuteFlag) {
      CALL_VertexAttrib1fNV(ctx->Exec, (attr, x));
   }
}

static void
save_Attr2fNV(GLenum attr, GLfloat x, GLfloat y)
{
   GET_CURRENT_CONTEXT(ctx);
   Node *n;
   SAVE_FLUSH_VERTICES(ctx);
   n = ALLOC_INSTRUCTION(ctx, OPCODE_ATTR_2F_NV, 3);
   if (n) {
      n[1].e = attr;
      n[2].f = x;
      n[3].f = y;
   }

   ASSERT(attr < MAX_VERTEX_GENERIC_ATTRIBS);
   ctx->ListState.ActiveAttribSize[attr] = 2;
   ASSIGN_4V(ctx->ListState.CurrentAttrib[attr], x, y, 0, 1);

   if (ctx->ExecuteFlag) {
      CALL_VertexAttrib2fNV(ctx->Exec, (attr, x, y));
   }
}

static void
save_Attr3fNV(GLenum attr, GLfloat x, GLfloat y, GLfloat z)
{
   GET_CURRENT_CONTEXT(ctx);
   Node *n;
   SAVE_FLUSH_VERTICES(ctx);
   n = ALLOC_INSTRUCTION(ctx, OPCODE_ATTR_3F_NV, 4);
   if (n) {
      n[1].e = attr;
      n[2].f = x;
      n[3].f = y;
      n[4].f = z;
   }

   ASSERT(attr < MAX_VERTEX_GENERIC_ATTRIBS);
   ctx->ListState.ActiveAttribSize[attr] = 3;
   ASSIGN_4V(ctx->ListState.CurrentAttrib[attr], x, y, z, 1);

   if (ctx->ExecuteFlag) {
      CALL_VertexAttrib3fNV(ctx->Exec, (attr, x, y, z));
   }
}

static void
save_Attr4fNV(GLenum attr, GLfloat x, GLfloat y, GLfloat z, GLfloat w)
{
   GET_CURRENT_CONTEXT(ctx);
   Node *n;
   SAVE_FLUSH_VERTICES(ctx);
   n = ALLOC_INSTRUCTION(ctx, OPCODE_ATTR_4F_NV, 5);
   if (n) {
      n[1].e = attr;
      n[2].f = x;
      n[3].f = y;
      n[4].f = z;
      n[5].f = w;
   }

   ASSERT(attr < MAX_VERTEX_GENERIC_ATTRIBS);
   ctx->ListState.ActiveAttribSize[attr] = 4;
   ASSIGN_4V(ctx->ListState.CurrentAttrib[attr], x, y, z, w);

   if (ctx->ExecuteFlag) {
      CALL_VertexAttrib4fNV(ctx->Exec, (attr, x, y, z, w));
   }
}


static void
save_Attr1fARB(GLenum attr, GLfloat x)
{
   GET_CURRENT_CONTEXT(ctx);
   Node *n;
   SAVE_FLUSH_VERTICES(ctx);
   n = ALLOC_INSTRUCTION(ctx, OPCODE_ATTR_1F_ARB, 2);
   if (n) {
      n[1].e = attr;
      n[2].f = x;
   }

   ASSERT(attr < MAX_VERTEX_GENERIC_ATTRIBS);
   ctx->ListState.ActiveAttribSize[attr] = 1;
   ASSIGN_4V(ctx->ListState.CurrentAttrib[attr], x, 0, 0, 1);

   if (ctx->ExecuteFlag) {
      CALL_VertexAttrib1fARB(ctx->Exec, (attr, x));
   }
}

static void
save_Attr2fARB(GLenum attr, GLfloat x, GLfloat y)
{
   GET_CURRENT_CONTEXT(ctx);
   Node *n;
   SAVE_FLUSH_VERTICES(ctx);
   n = ALLOC_INSTRUCTION(ctx, OPCODE_ATTR_2F_ARB, 3);
   if (n) {
      n[1].e = attr;
      n[2].f = x;
      n[3].f = y;
   }

   ASSERT(attr < MAX_VERTEX_GENERIC_ATTRIBS);
   ctx->ListState.ActiveAttribSize[attr] = 2;
   ASSIGN_4V(ctx->ListState.CurrentAttrib[attr], x, y, 0, 1);

   if (ctx->ExecuteFlag) {
      CALL_VertexAttrib2fARB(ctx->Exec, (attr, x, y));
   }
}

static void
save_Attr3fARB(GLenum attr, GLfloat x, GLfloat y, GLfloat z)
{
   GET_CURRENT_CONTEXT(ctx);
   Node *n;
   SAVE_FLUSH_VERTICES(ctx);
   n = ALLOC_INSTRUCTION(ctx, OPCODE_ATTR_3F_ARB, 4);
   if (n) {
      n[1].e = attr;
      n[2].f = x;
      n[3].f = y;
      n[4].f = z;
   }

   ASSERT(attr < MAX_VERTEX_GENERIC_ATTRIBS);
   ctx->ListState.ActiveAttribSize[attr] = 3;
   ASSIGN_4V(ctx->ListState.CurrentAttrib[attr], x, y, z, 1);

   if (ctx->ExecuteFlag) {
      CALL_VertexAttrib3fARB(ctx->Exec, (attr, x, y, z));
   }
}

static void
save_Attr4fARB(GLenum attr, GLfloat x, GLfloat y, GLfloat z, GLfloat w)
{
   GET_CURRENT_CONTEXT(ctx);
   Node *n;
   SAVE_FLUSH_VERTICES(ctx);
   n = ALLOC_INSTRUCTION(ctx, OPCODE_ATTR_4F_ARB, 5);
   if (n) {
      n[1].e = attr;
      n[2].f = x;
      n[3].f = y;
      n[4].f = z;
      n[5].f = w;
   }

   ASSERT(attr < MAX_VERTEX_GENERIC_ATTRIBS);
   ctx->ListState.ActiveAttribSize[attr] = 4;
   ASSIGN_4V(ctx->ListState.CurrentAttrib[attr], x, y, z, w);

   if (ctx->ExecuteFlag) {
      CALL_VertexAttrib4fARB(ctx->Exec, (attr, x, y, z, w));
   }
}


static void GLAPIENTRY
save_EvalCoord1f(GLfloat x)
{
   GET_CURRENT_CONTEXT(ctx);
   Node *n;
   SAVE_FLUSH_VERTICES(ctx);
   n = ALLOC_INSTRUCTION(ctx, OPCODE_EVAL_C1, 1);
   if (n) {
      n[1].f = x;
   }
   if (ctx->ExecuteFlag) {
      CALL_EvalCoord1f(ctx->Exec, (x));
   }
}

static void GLAPIENTRY
save_EvalCoord1fv(const GLfloat * v)
{
   save_EvalCoord1f(v[0]);
}

static void GLAPIENTRY
save_EvalCoord2f(GLfloat x, GLfloat y)
{
   GET_CURRENT_CONTEXT(ctx);
   Node *n;
   SAVE_FLUSH_VERTICES(ctx);
   n = ALLOC_INSTRUCTION(ctx, OPCODE_EVAL_C2, 2);
   if (n) {
      n[1].f = x;
      n[2].f = y;
   }
   if (ctx->ExecuteFlag) {
      CALL_EvalCoord2f(ctx->Exec, (x, y));
   }
}

static void GLAPIENTRY
save_EvalCoord2fv(const GLfloat * v)
{
   save_EvalCoord2f(v[0], v[1]);
}


static void GLAPIENTRY
save_EvalPoint1(GLint x)
{
   GET_CURRENT_CONTEXT(ctx);
   Node *n;
   SAVE_FLUSH_VERTICES(ctx);
   n = ALLOC_INSTRUCTION(ctx, OPCODE_EVAL_P1, 1);
   if (n) {
      n[1].i = x;
   }
   if (ctx->ExecuteFlag) {
      CALL_EvalPoint1(ctx->Exec, (x));
   }
}

static void GLAPIENTRY
save_EvalPoint2(GLint x, GLint y)
{
   GET_CURRENT_CONTEXT(ctx);
   Node *n;
   SAVE_FLUSH_VERTICES(ctx);
   n = ALLOC_INSTRUCTION(ctx, OPCODE_EVAL_P2, 2);
   if (n) {
      n[1].i = x;
      n[2].i = y;
   }
   if (ctx->ExecuteFlag) {
      CALL_EvalPoint2(ctx->Exec, (x, y));
   }
}

static void GLAPIENTRY
save_Indexf(GLfloat x)
{
   save_Attr1fNV(VERT_ATTRIB_COLOR_INDEX, x);
}

static void GLAPIENTRY
save_Indexfv(const GLfloat * v)
{
   save_Attr1fNV(VERT_ATTRIB_COLOR_INDEX, v[0]);
}

static void GLAPIENTRY
save_EdgeFlag(GLboolean x)
{
   save_Attr1fNV(VERT_ATTRIB_EDGEFLAG, x ? (GLfloat)1.0 : (GLfloat)0.0);
}

static INLINE GLboolean compare4fv( const GLfloat *a,
                                    const GLfloat *b,
                                    GLuint count )
{
   return memcmp( a, b, count * sizeof(GLfloat) ) == 0;
}
                              

static void GLAPIENTRY
save_Materialfv(GLenum face, GLenum pname, const GLfloat * param)
{
   GET_CURRENT_CONTEXT(ctx);
   Node *n;
   int args, i;
   GLuint bitmask;

   switch (face) {
   case GL_BACK:
   case GL_FRONT:
   case GL_FRONT_AND_BACK:
      break;
   default:
      _mesa_compile_error(ctx, GL_INVALID_ENUM, "material(face)");
      return;
   }

   switch (pname) {
   case GL_EMISSION:
   case GL_AMBIENT:
   case GL_DIFFUSE:
   case GL_SPECULAR:
   case GL_AMBIENT_AND_DIFFUSE:
      args = 4;
      break;
   case GL_SHININESS:
      args = 1;
      break;
   case GL_COLOR_INDEXES:
      args = 3;
      break;
   default:
      _mesa_compile_error(ctx, GL_INVALID_ENUM, "material(pname)");
      return;
   }
   
   if (ctx->ExecuteFlag) {
      CALL_Materialfv(ctx->Exec, (face, pname, param));
   }

   bitmask = _mesa_material_bitmask(ctx, face, pname, ~0, NULL);

   /* Try to eliminate redundant statechanges.  Because it is legal to
    * call glMaterial even inside begin/end calls, don't need to worry
    * about ctx->Driver.CurrentSavePrimitive here.
    */
   for (i = 0; i < MAT_ATTRIB_MAX; i++) {
      if (bitmask & (1 << i)) {
         if (ctx->ListState.ActiveMaterialSize[i] == args &&
             compare4fv(ctx->ListState.CurrentMaterial[i], param, args)) {
            bitmask &= ~(1 << i);
         }
         else {
            ctx->ListState.ActiveMaterialSize[i] = args;
            COPY_SZ_4V(ctx->ListState.CurrentMaterial[i], args, param);
         }
      }
   }

   /* If this call has effect, return early:
    */
   if (bitmask == 0)
      return;

   SAVE_FLUSH_VERTICES(ctx);

   n = ALLOC_INSTRUCTION(ctx, OPCODE_MATERIAL, 6);
   if (n) {
      n[1].e = face;
      n[2].e = pname;
      for (i = 0; i < args; i++)
         n[3 + i].f = param[i];
   }
}

static void GLAPIENTRY
save_Begin(GLenum mode)
{
   GET_CURRENT_CONTEXT(ctx);
   Node *n;
   GLboolean error = GL_FALSE;

   if ( /*mode < GL_POINTS || */ mode > GL_POLYGON) {
      _mesa_compile_error(ctx, GL_INVALID_ENUM, "Begin (mode)");
      error = GL_TRUE;
   }
   else if (ctx->Driver.CurrentSavePrimitive == PRIM_UNKNOWN) {
      /* Typically the first begin.  This may raise an error on
       * playback, depending on whether CallList is issued from inside
       * a begin/end or not.
       */
      ctx->Driver.CurrentSavePrimitive = PRIM_INSIDE_UNKNOWN_PRIM;
   }
   else if (ctx->Driver.CurrentSavePrimitive == PRIM_OUTSIDE_BEGIN_END) {
      ctx->Driver.CurrentSavePrimitive = mode;
   }
   else {
      _mesa_compile_error(ctx, GL_INVALID_OPERATION, "recursive begin");
      error = GL_TRUE;
   }

   if (!error) {
      /* Give the driver an opportunity to hook in an optimized
       * display list compiler.
       */
      if (ctx->Driver.NotifySaveBegin(ctx, mode))
         return;

      SAVE_FLUSH_VERTICES(ctx);
      n = ALLOC_INSTRUCTION(ctx, OPCODE_BEGIN, 1);
      if (n) {
         n[1].e = mode;
      }
   }

   if (ctx->ExecuteFlag) {
      CALL_Begin(ctx->Exec, (mode));
   }
}

static void GLAPIENTRY
save_End(void)
{
   GET_CURRENT_CONTEXT(ctx);
   SAVE_FLUSH_VERTICES(ctx);
   (void) ALLOC_INSTRUCTION(ctx, OPCODE_END, 0);
   ctx->Driver.CurrentSavePrimitive = PRIM_OUTSIDE_BEGIN_END;
   if (ctx->ExecuteFlag) {
      CALL_End(ctx->Exec, ());
   }
}

static void GLAPIENTRY
save_Rectf(GLfloat a, GLfloat b, GLfloat c, GLfloat d)
{
   GET_CURRENT_CONTEXT(ctx);
   Node *n;
   SAVE_FLUSH_VERTICES(ctx);
   n = ALLOC_INSTRUCTION(ctx, OPCODE_RECTF, 4);
   if (n) {
      n[1].f = a;
      n[2].f = b;
      n[3].f = c;
      n[4].f = d;
   }
   if (ctx->ExecuteFlag) {
      CALL_Rectf(ctx->Exec, (a, b, c, d));
   }
}


static void GLAPIENTRY
save_Vertex2f(GLfloat x, GLfloat y)
{
   save_Attr2fNV(VERT_ATTRIB_POS, x, y);
}

static void GLAPIENTRY
save_Vertex2fv(const GLfloat * v)
{
   save_Attr2fNV(VERT_ATTRIB_POS, v[0], v[1]);
}

static void GLAPIENTRY
save_Vertex3f(GLfloat x, GLfloat y, GLfloat z)
{
   save_Attr3fNV(VERT_ATTRIB_POS, x, y, z);
}

static void GLAPIENTRY
save_Vertex3fv(const GLfloat * v)
{
   save_Attr3fNV(VERT_ATTRIB_POS, v[0], v[1], v[2]);
}

static void GLAPIENTRY
save_Vertex4f(GLfloat x, GLfloat y, GLfloat z, GLfloat w)
{
   save_Attr4fNV(VERT_ATTRIB_POS, x, y, z, w);
}

static void GLAPIENTRY
save_Vertex4fv(const GLfloat * v)
{
   save_Attr4fNV(VERT_ATTRIB_POS, v[0], v[1], v[2], v[3]);
}

static void GLAPIENTRY
save_TexCoord1f(GLfloat x)
{
   save_Attr1fNV(VERT_ATTRIB_TEX0, x);
}

static void GLAPIENTRY
save_TexCoord1fv(const GLfloat * v)
{
   save_Attr1fNV(VERT_ATTRIB_TEX0, v[0]);
}

static void GLAPIENTRY
save_TexCoord2f(GLfloat x, GLfloat y)
{
   save_Attr2fNV(VERT_ATTRIB_TEX0, x, y);
}

static void GLAPIENTRY
save_TexCoord2fv(const GLfloat * v)
{
   save_Attr2fNV(VERT_ATTRIB_TEX0, v[0], v[1]);
}

static void GLAPIENTRY
save_TexCoord3f(GLfloat x, GLfloat y, GLfloat z)
{
   save_Attr3fNV(VERT_ATTRIB_TEX0, x, y, z);
}

static void GLAPIENTRY
save_TexCoord3fv(const GLfloat * v)
{
   save_Attr3fNV(VERT_ATTRIB_TEX0, v[0], v[1], v[2]);
}

static void GLAPIENTRY
save_TexCoord4f(GLfloat x, GLfloat y, GLfloat z, GLfloat w)
{
   save_Attr4fNV(VERT_ATTRIB_TEX0, x, y, z, w);
}

static void GLAPIENTRY
save_TexCoord4fv(const GLfloat * v)
{
   save_Attr4fNV(VERT_ATTRIB_TEX0, v[0], v[1], v[2], v[3]);
}

static void GLAPIENTRY
save_Normal3f(GLfloat x, GLfloat y, GLfloat z)
{
   save_Attr3fNV(VERT_ATTRIB_NORMAL, x, y, z);
}

static void GLAPIENTRY
save_Normal3fv(const GLfloat * v)
{
   save_Attr3fNV(VERT_ATTRIB_NORMAL, v[0], v[1], v[2]);
}

static void GLAPIENTRY
save_FogCoordfEXT(GLfloat x)
{
   save_Attr1fNV(VERT_ATTRIB_FOG, x);
}

static void GLAPIENTRY
save_FogCoordfvEXT(const GLfloat * v)
{
   save_Attr1fNV(VERT_ATTRIB_FOG, v[0]);
}

static void GLAPIENTRY
save_Color3f(GLfloat x, GLfloat y, GLfloat z)
{
   save_Attr3fNV(VERT_ATTRIB_COLOR0, x, y, z);
}

static void GLAPIENTRY
save_Color3fv(const GLfloat * v)
{
   save_Attr3fNV(VERT_ATTRIB_COLOR0, v[0], v[1], v[2]);
}

static void GLAPIENTRY
save_Color4f(GLfloat x, GLfloat y, GLfloat z, GLfloat w)
{
   save_Attr4fNV(VERT_ATTRIB_COLOR0, x, y, z, w);
}

static void GLAPIENTRY
save_Color4fv(const GLfloat * v)
{
   save_Attr4fNV(VERT_ATTRIB_COLOR0, v[0], v[1], v[2], v[3]);
}

static void GLAPIENTRY
save_SecondaryColor3fEXT(GLfloat x, GLfloat y, GLfloat z)
{
   save_Attr3fNV(VERT_ATTRIB_COLOR1, x, y, z);
}

static void GLAPIENTRY
save_SecondaryColor3fvEXT(const GLfloat * v)
{
   save_Attr3fNV(VERT_ATTRIB_COLOR1, v[0], v[1], v[2]);
}


/* Just call the respective ATTR for texcoord
 */
static void GLAPIENTRY
save_MultiTexCoord1f(GLenum target, GLfloat x)
{
   GLuint attr = (target & 0x7) + VERT_ATTRIB_TEX0;
   save_Attr1fNV(attr, x);
}

static void GLAPIENTRY
save_MultiTexCoord1fv(GLenum target, const GLfloat * v)
{
   GLuint attr = (target & 0x7) + VERT_ATTRIB_TEX0;
   save_Attr1fNV(attr, v[0]);
}

static void GLAPIENTRY
save_MultiTexCoord2f(GLenum target, GLfloat x, GLfloat y)
{
   GLuint attr = (target & 0x7) + VERT_ATTRIB_TEX0;
   save_Attr2fNV(attr, x, y);
}

static void GLAPIENTRY
save_MultiTexCoord2fv(GLenum target, const GLfloat * v)
{
   GLuint attr = (target & 0x7) + VERT_ATTRIB_TEX0;
   save_Attr2fNV(attr, v[0], v[1]);
}

static void GLAPIENTRY
save_MultiTexCoord3f(GLenum target, GLfloat x, GLfloat y, GLfloat z)
{
   GLuint attr = (target & 0x7) + VERT_ATTRIB_TEX0;
   save_Attr3fNV(attr, x, y, z);
}

static void GLAPIENTRY
save_MultiTexCoord3fv(GLenum target, const GLfloat * v)
{
   GLuint attr = (target & 0x7) + VERT_ATTRIB_TEX0;
   save_Attr3fNV(attr, v[0], v[1], v[2]);
}

static void GLAPIENTRY
save_MultiTexCoord4f(GLenum target, GLfloat x, GLfloat y,
                     GLfloat z, GLfloat w)
{
   GLuint attr = (target & 0x7) + VERT_ATTRIB_TEX0;
   save_Attr4fNV(attr, x, y, z, w);
}

static void GLAPIENTRY
save_MultiTexCoord4fv(GLenum target, const GLfloat * v)
{
   GLuint attr = (target & 0x7) + VERT_ATTRIB_TEX0;
   save_Attr4fNV(attr, v[0], v[1], v[2], v[3]);
}


/**
 * Record a GL_INVALID_VALUE error when a invalid vertex attribute
 * index is found.
 */
static void
index_error(void)
{
   GET_CURRENT_CONTEXT(ctx);
   _mesa_error(ctx, GL_INVALID_VALUE, "VertexAttribf(index)");
}


/* First level for NV_vertex_program:
 *
 * Check for errors at compile time?.
 */
static void GLAPIENTRY
save_VertexAttrib1fNV(GLuint index, GLfloat x)
{
   if (index < MAX_NV_VERTEX_PROGRAM_INPUTS)
      save_Attr1fNV(index, x);
   else
      index_error();
}

static void GLAPIENTRY
save_VertexAttrib1fvNV(GLuint index, const GLfloat * v)
{
   if (index < MAX_NV_VERTEX_PROGRAM_INPUTS)
      save_Attr1fNV(index, v[0]);
   else
      index_error();
}

static void GLAPIENTRY
save_VertexAttrib2fNV(GLuint index, GLfloat x, GLfloat y)
{
   if (index < MAX_NV_VERTEX_PROGRAM_INPUTS)
      save_Attr2fNV(index, x, y);
   else
      index_error();
}

static void GLAPIENTRY
save_VertexAttrib2fvNV(GLuint index, const GLfloat * v)
{
   if (index < MAX_NV_VERTEX_PROGRAM_INPUTS)
      save_Attr2fNV(index, v[0], v[1]);
   else
      index_error();
}

static void GLAPIENTRY
save_VertexAttrib3fNV(GLuint index, GLfloat x, GLfloat y, GLfloat z)
{
   if (index < MAX_NV_VERTEX_PROGRAM_INPUTS)
      save_Attr3fNV(index, x, y, z);
   else
      index_error();
}

static void GLAPIENTRY
save_VertexAttrib3fvNV(GLuint index, const GLfloat * v)
{
   if (index < MAX_NV_VERTEX_PROGRAM_INPUTS)
      save_Attr3fNV(index, v[0], v[1], v[2]);
   else
      index_error();
}

static void GLAPIENTRY
save_VertexAttrib4fNV(GLuint index, GLfloat x, GLfloat y,
                      GLfloat z, GLfloat w)
{
   if (index < MAX_NV_VERTEX_PROGRAM_INPUTS)
      save_Attr4fNV(index, x, y, z, w);
   else
      index_error();
}

static void GLAPIENTRY
save_VertexAttrib4fvNV(GLuint index, const GLfloat * v)
{
   if (index < MAX_NV_VERTEX_PROGRAM_INPUTS)
      save_Attr4fNV(index, v[0], v[1], v[2], v[3]);
   else
      index_error();
}




static void GLAPIENTRY
save_VertexAttrib1fARB(GLuint index, GLfloat x)
{
   if (index < MAX_VERTEX_GENERIC_ATTRIBS)
      save_Attr1fARB(index, x);
   else
      index_error();
}

static void GLAPIENTRY
save_VertexAttrib1fvARB(GLuint index, const GLfloat * v)
{
   if (index < MAX_VERTEX_GENERIC_ATTRIBS)
      save_Attr1fARB(index, v[0]);
   else
      index_error();
}

static void GLAPIENTRY
save_VertexAttrib2fARB(GLuint index, GLfloat x, GLfloat y)
{
   if (index < MAX_VERTEX_GENERIC_ATTRIBS)
      save_Attr2fARB(index, x, y);
   else
      index_error();
}

static void GLAPIENTRY
save_VertexAttrib2fvARB(GLuint index, const GLfloat * v)
{
   if (index < MAX_VERTEX_GENERIC_ATTRIBS)
      save_Attr2fARB(index, v[0], v[1]);
   else
      index_error();
}

static void GLAPIENTRY
save_VertexAttrib3fARB(GLuint index, GLfloat x, GLfloat y, GLfloat z)
{
   if (index < MAX_VERTEX_GENERIC_ATTRIBS)
      save_Attr3fARB(index, x, y, z);
   else
      index_error();
}

static void GLAPIENTRY
save_VertexAttrib3fvARB(GLuint index, const GLfloat * v)
{
   if (index < MAX_VERTEX_GENERIC_ATTRIBS)
      save_Attr3fARB(index, v[0], v[1], v[2]);
   else
      index_error();
}

static void GLAPIENTRY
save_VertexAttrib4fARB(GLuint index, GLfloat x, GLfloat y, GLfloat z,
                       GLfloat w)
{
   if (index < MAX_VERTEX_GENERIC_ATTRIBS)
      save_Attr4fARB(index, x, y, z, w);
   else
      index_error();
}

static void GLAPIENTRY
save_VertexAttrib4fvARB(GLuint index, const GLfloat * v)
{
   if (index < MAX_VERTEX_GENERIC_ATTRIBS)
      save_Attr4fARB(index, v[0], v[1], v[2], v[3]);
   else
      index_error();
}


/* GL_ARB_shader_objects, GL_ARB_vertex/fragment_shader */

static void GLAPIENTRY
exec_BindAttribLocationARB(GLuint program, GLuint index, const GLchar *name)
{
   GET_CURRENT_CONTEXT(ctx);
   FLUSH_VERTICES(ctx, 0);
   CALL_BindAttribLocationARB(ctx->Exec, (program, index, name));
}

static GLint GLAPIENTRY
exec_GetAttribLocationARB(GLuint program, const GLchar *name)
{
   GET_CURRENT_CONTEXT(ctx);
   FLUSH_VERTICES(ctx, 0);
   return CALL_GetAttribLocationARB(ctx->Exec, (program, name));
}
/* XXX more shader functions needed here */



#if FEATURE_EXT_framebuffer_blit
static void GLAPIENTRY
save_BlitFramebufferEXT(GLint srcX0, GLint srcY0, GLint srcX1, GLint srcY1,
                        GLint dstX0, GLint dstY0, GLint dstX1, GLint dstY1,
                        GLbitfield mask, GLenum filter)
{
   GET_CURRENT_CONTEXT(ctx);
   Node *n;
   ASSERT_OUTSIDE_SAVE_BEGIN_END_AND_FLUSH(ctx);
   n = ALLOC_INSTRUCTION(ctx, OPCODE_BLIT_FRAMEBUFFER, 10);
   if (n) {
      n[1].i = srcX0;
      n[2].i = srcY0;
      n[3].i = srcX1;
      n[4].i = srcY1;
      n[5].i = dstX0;
      n[6].i = dstY0;
      n[7].i = dstX1;
      n[8].i = dstY1;
      n[9].i = mask;
      n[10].e = filter;
   }
   if (ctx->ExecuteFlag) {
      CALL_BlitFramebufferEXT(ctx->Exec, (srcX0, srcY0, srcX1, srcY1,
                                          dstX0, dstY0, dstX1, dstY1,
                                          mask, filter));
   }
}
#endif


<<<<<<< HEAD
/** GL_EXT_provoking_vertex */
static void GLAPIENTRY
save_ProvokingVertexEXT(GLenum mode)
=======
/* aka UseProgram() */
static void GLAPIENTRY
save_UseProgramObjectARB(GLhandleARB program)
>>>>>>> 2921a255
{
   GET_CURRENT_CONTEXT(ctx);
   Node *n;
   ASSERT_OUTSIDE_SAVE_BEGIN_END_AND_FLUSH(ctx);
<<<<<<< HEAD
   n = ALLOC_INSTRUCTION(ctx, OPCODE_PROVOKING_VERTEX, 1);
   if (n) {
      n[1].e = mode;
   }
   if (ctx->ExecuteFlag) {
      /*CALL_ProvokingVertexEXT(ctx->Exec, (mode));*/
      _mesa_ProvokingVertexEXT(mode);
=======
   n = ALLOC_INSTRUCTION(ctx, OPCODE_USE_PROGRAM, 1);
   if (n) {
      n[1].ui = program;
   }
   if (ctx->ExecuteFlag) {
      CALL_UseProgramObjectARB(ctx->Exec, (program));
   }
}


static void GLAPIENTRY
save_Uniform1fARB(GLint location, GLfloat x)
{
   GET_CURRENT_CONTEXT(ctx);
   Node *n;
   ASSERT_OUTSIDE_SAVE_BEGIN_END_AND_FLUSH(ctx);
   n = ALLOC_INSTRUCTION(ctx, OPCODE_UNIFORM_1F, 2);
   if (n) {
      n[1].i = location;
      n[2].f = x;
   }
   if (ctx->ExecuteFlag) {
      CALL_Uniform1fARB(ctx->Exec, (location, x));
   }
}


static void GLAPIENTRY
save_Uniform2fARB(GLint location, GLfloat x, GLfloat y)
{
   GET_CURRENT_CONTEXT(ctx);
   Node *n;
   ASSERT_OUTSIDE_SAVE_BEGIN_END_AND_FLUSH(ctx);
   n = ALLOC_INSTRUCTION(ctx, OPCODE_UNIFORM_2F, 3);
   if (n) {
      n[1].i = location;
      n[2].f = x;
      n[3].f = y;
   }
   if (ctx->ExecuteFlag) {
      CALL_Uniform2fARB(ctx->Exec, (location, x, y));
   }
}


static void GLAPIENTRY
save_Uniform3fARB(GLint location, GLfloat x, GLfloat y, GLfloat z)
{
   GET_CURRENT_CONTEXT(ctx);
   Node *n;
   ASSERT_OUTSIDE_SAVE_BEGIN_END_AND_FLUSH(ctx);
   n = ALLOC_INSTRUCTION(ctx, OPCODE_UNIFORM_3F, 4);
   if (n) {
      n[1].i = location;
      n[2].f = x;
      n[3].f = y;
      n[4].f = z;
   }
   if (ctx->ExecuteFlag) {
      CALL_Uniform3fARB(ctx->Exec, (location, x, y, z));
   }
}


static void GLAPIENTRY
save_Uniform4fARB(GLint location, GLfloat x, GLfloat y, GLfloat z, GLfloat w)
{
   GET_CURRENT_CONTEXT(ctx);
   Node *n;
   ASSERT_OUTSIDE_SAVE_BEGIN_END_AND_FLUSH(ctx);
   n = ALLOC_INSTRUCTION(ctx, OPCODE_UNIFORM_4F, 5);
   if (n) {
      n[1].i = location;
      n[2].f = x;
      n[3].f = y;
      n[4].f = z;
      n[5].f = w;
   }
   if (ctx->ExecuteFlag) {
      CALL_Uniform4fARB(ctx->Exec, (location, x, y, z, w));
   }
}


/** Return copy of memory */
static void *
memdup(const void *src, GLsizei bytes)
{
   void *b = bytes >= 0 ? _mesa_malloc(bytes) : NULL;
   if (b)
      _mesa_memcpy(b, src, bytes);
   return b;
}


static void GLAPIENTRY
save_Uniform1fvARB(GLint location, GLsizei count, const GLfloat *v)
{
   GET_CURRENT_CONTEXT(ctx);
   Node *n;
   ASSERT_OUTSIDE_SAVE_BEGIN_END_AND_FLUSH(ctx);
   n = ALLOC_INSTRUCTION(ctx, OPCODE_UNIFORM_1FV, 3);
   if (n) {
      n[1].i = location;
      n[2].i = count;
      n[3].data = memdup(v, count * 1 * sizeof(GLfloat));
   }
   if (ctx->ExecuteFlag) {
      CALL_Uniform1fvARB(ctx->Exec, (location, count, v));
   }
}

static void GLAPIENTRY
save_Uniform2fvARB(GLint location, GLsizei count, const GLfloat *v)
{
   GET_CURRENT_CONTEXT(ctx);
   Node *n;
   ASSERT_OUTSIDE_SAVE_BEGIN_END_AND_FLUSH(ctx);
   n = ALLOC_INSTRUCTION(ctx, OPCODE_UNIFORM_2FV, 3);
   if (n) {
      n[1].i = location;
      n[2].i = count;
      n[3].data = memdup(v, count * 2 * sizeof(GLfloat));
   }
   if (ctx->ExecuteFlag) {
      CALL_Uniform2fvARB(ctx->Exec, (location, count, v));
   }
}

static void GLAPIENTRY
save_Uniform3fvARB(GLint location, GLsizei count, const GLfloat *v)
{
   GET_CURRENT_CONTEXT(ctx);
   Node *n;
   ASSERT_OUTSIDE_SAVE_BEGIN_END_AND_FLUSH(ctx);
   n = ALLOC_INSTRUCTION(ctx, OPCODE_UNIFORM_3FV, 3);
   if (n) {
      n[1].i = location;
      n[2].i = count;
      n[3].data = memdup(v, count * 3 * sizeof(GLfloat));
   }
   if (ctx->ExecuteFlag) {
      CALL_Uniform3fvARB(ctx->Exec, (location, count, v));
   }
}

static void GLAPIENTRY
save_Uniform4fvARB(GLint location, GLsizei count, const GLfloat *v)
{
   GET_CURRENT_CONTEXT(ctx);
   Node *n;
   ASSERT_OUTSIDE_SAVE_BEGIN_END_AND_FLUSH(ctx);
   n = ALLOC_INSTRUCTION(ctx, OPCODE_UNIFORM_4FV, 3);
   if (n) {
      n[1].i = location;
      n[2].i = count;
      n[3].data = memdup(v, count * 4 * sizeof(GLfloat));
   }
   if (ctx->ExecuteFlag) {
      CALL_Uniform4fvARB(ctx->Exec, (location, count, v));
   }
}


static void GLAPIENTRY
save_Uniform1iARB(GLint location, GLint x)
{
   GET_CURRENT_CONTEXT(ctx);
   Node *n;
   ASSERT_OUTSIDE_SAVE_BEGIN_END_AND_FLUSH(ctx);
   n = ALLOC_INSTRUCTION(ctx, OPCODE_UNIFORM_1I, 2);
   if (n) {
      n[1].i = location;
      n[2].i = x;
   }
   if (ctx->ExecuteFlag) {
      CALL_Uniform1iARB(ctx->Exec, (location, x));
   }
}

static void GLAPIENTRY
save_Uniform2iARB(GLint location, GLint x, GLint y)
{
   GET_CURRENT_CONTEXT(ctx);
   Node *n;
   ASSERT_OUTSIDE_SAVE_BEGIN_END_AND_FLUSH(ctx);
   n = ALLOC_INSTRUCTION(ctx, OPCODE_UNIFORM_2I, 3);
   if (n) {
      n[1].i = location;
      n[2].i = x;
      n[3].i = y;
   }
   if (ctx->ExecuteFlag) {
      CALL_Uniform2iARB(ctx->Exec, (location, x, y));
   }
}

static void GLAPIENTRY
save_Uniform3iARB(GLint location, GLint x, GLint y, GLint z)
{
   GET_CURRENT_CONTEXT(ctx);
   Node *n;
   ASSERT_OUTSIDE_SAVE_BEGIN_END_AND_FLUSH(ctx);
   n = ALLOC_INSTRUCTION(ctx, OPCODE_UNIFORM_3I, 4);
   if (n) {
      n[1].i = location;
      n[2].i = x;
      n[3].i = y;
      n[4].i = z;
   }
   if (ctx->ExecuteFlag) {
      CALL_Uniform3iARB(ctx->Exec, (location, x, y, z));
   }
}

static void GLAPIENTRY
save_Uniform4iARB(GLint location, GLint x, GLint y, GLint z, GLint w)
{
   GET_CURRENT_CONTEXT(ctx);
   Node *n;
   ASSERT_OUTSIDE_SAVE_BEGIN_END_AND_FLUSH(ctx);
   n = ALLOC_INSTRUCTION(ctx, OPCODE_UNIFORM_4I, 5);
   if (n) {
      n[1].i = location;
      n[2].i = x;
      n[3].i = y;
      n[4].i = z;
      n[5].i = w;
   }
   if (ctx->ExecuteFlag) {
      CALL_Uniform4iARB(ctx->Exec, (location, x, y, z, w));
   }
}



static void GLAPIENTRY
save_Uniform1ivARB(GLint location, GLsizei count, const GLint *v)
{
   GET_CURRENT_CONTEXT(ctx);
   Node *n;
   ASSERT_OUTSIDE_SAVE_BEGIN_END_AND_FLUSH(ctx);
   n = ALLOC_INSTRUCTION(ctx, OPCODE_UNIFORM_1IV, 3);
   if (n) {
      n[1].i = location;
      n[2].i = count;
      n[3].data = memdup(v, count * 1 * sizeof(GLint));
   }
   if (ctx->ExecuteFlag) {
      CALL_Uniform1ivARB(ctx->Exec, (location, count, v));
   }
}

static void GLAPIENTRY
save_Uniform2ivARB(GLint location, GLsizei count, const GLint *v)
{
   GET_CURRENT_CONTEXT(ctx);
   Node *n;
   ASSERT_OUTSIDE_SAVE_BEGIN_END_AND_FLUSH(ctx);
   n = ALLOC_INSTRUCTION(ctx, OPCODE_UNIFORM_2IV, 3);
   if (n) {
      n[1].i = location;
      n[2].i = count;
      n[3].data = memdup(v, count * 2 * sizeof(GLint));
   }
   if (ctx->ExecuteFlag) {
      CALL_Uniform2ivARB(ctx->Exec, (location, count, v));
   }
}

static void GLAPIENTRY
save_Uniform3ivARB(GLint location, GLsizei count, const GLint *v)
{
   GET_CURRENT_CONTEXT(ctx);
   Node *n;
   ASSERT_OUTSIDE_SAVE_BEGIN_END_AND_FLUSH(ctx);
   n = ALLOC_INSTRUCTION(ctx, OPCODE_UNIFORM_3IV, 3);
   if (n) {
      n[1].i = location;
      n[2].i = count;
      n[3].data = memdup(v, count * 3 * sizeof(GLint));
   }
   if (ctx->ExecuteFlag) {
      CALL_Uniform3ivARB(ctx->Exec, (location, count, v));
   }
}

static void GLAPIENTRY
save_Uniform4ivARB(GLint location, GLsizei count, const GLint *v)
{
   GET_CURRENT_CONTEXT(ctx);
   Node *n;
   ASSERT_OUTSIDE_SAVE_BEGIN_END_AND_FLUSH(ctx);
   n = ALLOC_INSTRUCTION(ctx, OPCODE_UNIFORM_4IV, 3);
   if (n) {
      n[1].i = location;
      n[2].i = count;
      n[3].data = memdup(v, count * 4 * sizeof(GLfloat));
   }
   if (ctx->ExecuteFlag) {
      CALL_Uniform4ivARB(ctx->Exec, (location, count, v));
   }
}


static void GLAPIENTRY
save_UniformMatrix2fvARB(GLint location, GLsizei count, GLboolean transpose,
                         const GLfloat *m)
{
   GET_CURRENT_CONTEXT(ctx);
   Node *n;
   ASSERT_OUTSIDE_SAVE_BEGIN_END_AND_FLUSH(ctx);
   n = ALLOC_INSTRUCTION(ctx, OPCODE_UNIFORM_MATRIX22, 4);
   if (n) {
      n[1].i = location;
      n[2].i = count;
      n[3].b = transpose;
      n[4].data = memdup(m, count * 2 * 2 * sizeof(GLfloat));
   }
   if (ctx->ExecuteFlag) {
      CALL_UniformMatrix2fvARB(ctx->Exec, (location, count, transpose, m));
   }
}

static void GLAPIENTRY
save_UniformMatrix3fvARB(GLint location, GLsizei count, GLboolean transpose,
                         const GLfloat *m)
{
   GET_CURRENT_CONTEXT(ctx);
   Node *n;
   ASSERT_OUTSIDE_SAVE_BEGIN_END_AND_FLUSH(ctx);
   n = ALLOC_INSTRUCTION(ctx, OPCODE_UNIFORM_MATRIX33, 4);
   if (n) {
      n[1].i = location;
      n[2].i = count;
      n[3].b = transpose;
      n[4].data = memdup(m, count * 3 * 3 * sizeof(GLfloat));
   }
   if (ctx->ExecuteFlag) {
      CALL_UniformMatrix3fvARB(ctx->Exec, (location, count, transpose, m));
   }
}

static void GLAPIENTRY
save_UniformMatrix4fvARB(GLint location, GLsizei count, GLboolean transpose,
                         const GLfloat *m)
{
   GET_CURRENT_CONTEXT(ctx);
   Node *n;
   ASSERT_OUTSIDE_SAVE_BEGIN_END_AND_FLUSH(ctx);
   n = ALLOC_INSTRUCTION(ctx, OPCODE_UNIFORM_MATRIX44, 4);
   if (n) {
      n[1].i = location;
      n[2].i = count;
      n[3].b = transpose;
      n[4].data = memdup(m, count * 4 * 4 * sizeof(GLfloat));
   }
   if (ctx->ExecuteFlag) {
      CALL_UniformMatrix4fvARB(ctx->Exec, (location, count, transpose, m));
   }
}


static void GLAPIENTRY
save_UniformMatrix2x3fv(GLint location, GLsizei count, GLboolean transpose,
                        const GLfloat *m)
{
   GET_CURRENT_CONTEXT(ctx);
   Node *n;
   ASSERT_OUTSIDE_SAVE_BEGIN_END_AND_FLUSH(ctx);
   n = ALLOC_INSTRUCTION(ctx, OPCODE_UNIFORM_MATRIX23, 4);
   if (n) {
      n[1].i = location;
      n[2].i = count;
      n[3].b = transpose;
      n[4].data = memdup(m, count * 2 * 3 * sizeof(GLfloat));
   }
   if (ctx->ExecuteFlag) {
      CALL_UniformMatrix2x3fv(ctx->Exec, (location, count, transpose, m));
   }
}

static void GLAPIENTRY
save_UniformMatrix3x2fv(GLint location, GLsizei count, GLboolean transpose,
                        const GLfloat *m)
{
   GET_CURRENT_CONTEXT(ctx);
   Node *n;
   ASSERT_OUTSIDE_SAVE_BEGIN_END_AND_FLUSH(ctx);
   n = ALLOC_INSTRUCTION(ctx, OPCODE_UNIFORM_MATRIX32, 4);
   if (n) {
      n[1].i = location;
      n[2].i = count;
      n[3].b = transpose;
      n[4].data = memdup(m, count * 3 * 2 * sizeof(GLfloat));
   }
   if (ctx->ExecuteFlag) {
      CALL_UniformMatrix3x2fv(ctx->Exec, (location, count, transpose, m));
   }
}


static void GLAPIENTRY
save_UniformMatrix2x4fv(GLint location, GLsizei count, GLboolean transpose,
                        const GLfloat *m)
{
   GET_CURRENT_CONTEXT(ctx);
   Node *n;
   ASSERT_OUTSIDE_SAVE_BEGIN_END_AND_FLUSH(ctx);
   n = ALLOC_INSTRUCTION(ctx, OPCODE_UNIFORM_MATRIX24, 4);
   if (n) {
      n[1].i = location;
      n[2].i = count;
      n[3].b = transpose;
      n[4].data = memdup(m, count * 2 * 4 * sizeof(GLfloat));
   }
   if (ctx->ExecuteFlag) {
      CALL_UniformMatrix2x4fv(ctx->Exec, (location, count, transpose, m));
   }
}

static void GLAPIENTRY
save_UniformMatrix4x2fv(GLint location, GLsizei count, GLboolean transpose,
                        const GLfloat *m)
{
   GET_CURRENT_CONTEXT(ctx);
   Node *n;
   ASSERT_OUTSIDE_SAVE_BEGIN_END_AND_FLUSH(ctx);
   n = ALLOC_INSTRUCTION(ctx, OPCODE_UNIFORM_MATRIX42, 4);
   if (n) {
      n[1].i = location;
      n[2].i = count;
      n[3].b = transpose;
      n[4].data = memdup(m, count * 4 * 2 * sizeof(GLfloat));
   }
   if (ctx->ExecuteFlag) {
      CALL_UniformMatrix4x2fv(ctx->Exec, (location, count, transpose, m));
   }
}


static void GLAPIENTRY
save_UniformMatrix3x4fv(GLint location, GLsizei count, GLboolean transpose,
                        const GLfloat *m)
{
   GET_CURRENT_CONTEXT(ctx);
   Node *n;
   ASSERT_OUTSIDE_SAVE_BEGIN_END_AND_FLUSH(ctx);
   n = ALLOC_INSTRUCTION(ctx, OPCODE_UNIFORM_MATRIX34, 4);
   if (n) {
      n[1].i = location;
      n[2].i = count;
      n[3].b = transpose;
      n[4].data = memdup(m, count * 3 * 4 * sizeof(GLfloat));
   }
   if (ctx->ExecuteFlag) {
      CALL_UniformMatrix3x4fv(ctx->Exec, (location, count, transpose, m));
   }
}

static void GLAPIENTRY
save_UniformMatrix4x3fv(GLint location, GLsizei count, GLboolean transpose,
                        const GLfloat *m)
{
   GET_CURRENT_CONTEXT(ctx);
   Node *n;
   ASSERT_OUTSIDE_SAVE_BEGIN_END_AND_FLUSH(ctx);
   n = ALLOC_INSTRUCTION(ctx, OPCODE_UNIFORM_MATRIX43, 4);
   if (n) {
      n[1].i = location;
      n[2].i = count;
      n[3].b = transpose;
      n[4].data = memdup(m, count * 4 * 3 * sizeof(GLfloat));
   }
   if (ctx->ExecuteFlag) {
      CALL_UniformMatrix4x3fv(ctx->Exec, (location, count, transpose, m));
>>>>>>> 2921a255
   }
}



/**
 * Save an error-generating command into display list.
 *
 * KW: Will appear in the list before the vertex buffer containing the
 * command that provoked the error.  I don't see this as a problem.
 */
static void
save_error(GLcontext *ctx, GLenum error, const char *s)
{
   Node *n;
   n = ALLOC_INSTRUCTION(ctx, OPCODE_ERROR, 2);
   if (n) {
      n[1].e = error;
      n[2].data = (void *) s;
   }
}


/**
 * Compile an error into current display list.
 */
void
_mesa_compile_error(GLcontext *ctx, GLenum error, const char *s)
{
   if (ctx->CompileFlag)
      save_error(ctx, error, s);
   if (ctx->ExecuteFlag)
      _mesa_error(ctx, error, s);
}


/**
 * Test if ID names a display list.
 */
static GLboolean
islist(GLcontext *ctx, GLuint list)
{
   if (list > 0 && lookup_list(ctx, list)) {
      return GL_TRUE;
   }
   else {
      return GL_FALSE;
   }
}



/**********************************************************************/
/*                     Display list execution                         */
/**********************************************************************/


/*
 * Execute a display list.  Note that the ListBase offset must have already
 * been added before calling this function.  I.e. the list argument is
 * the absolute list number, not relative to ListBase.
 * \param list - display list number
 */
static void
execute_list(GLcontext *ctx, GLuint list)
{
   struct gl_display_list *dlist;
   Node *n;
   GLboolean done;

   if (list == 0 || !islist(ctx, list))
      return;

   if (ctx->ListState.CallDepth == MAX_LIST_NESTING) {
      /* raise an error? */
      return;
   }

   dlist = lookup_list(ctx, list);
   if (!dlist)
      return;

   ctx->ListState.CallDepth++;

   if (ctx->Driver.BeginCallList)
      ctx->Driver.BeginCallList(ctx, dlist);

   n = dlist->Head;

   done = GL_FALSE;
   while (!done) {
      OpCode opcode = n[0].opcode;
      int i = (int) n[0].opcode - (int) OPCODE_EXT_0;

      if (i >= 0 && i < (GLint) ctx->ListExt.NumOpcodes) {
         /* this is a driver-extended opcode */
         ctx->ListExt.Opcode[i].Execute(ctx, &n[1]);
         n += ctx->ListExt.Opcode[i].Size;
      }
      else {
         switch (opcode) {
         case OPCODE_ERROR:
            _mesa_error(ctx, n[1].e, (const char *) n[2].data);
            break;
         case OPCODE_ACCUM:
            CALL_Accum(ctx->Exec, (n[1].e, n[2].f));
            break;
         case OPCODE_ALPHA_FUNC:
            CALL_AlphaFunc(ctx->Exec, (n[1].e, n[2].f));
            break;
         case OPCODE_BIND_TEXTURE:
            CALL_BindTexture(ctx->Exec, (n[1].e, n[2].ui));
            break;
         case OPCODE_BITMAP:
            {
               const struct gl_pixelstore_attrib save = ctx->Unpack;
               ctx->Unpack = ctx->DefaultPacking;
               CALL_Bitmap(ctx->Exec, ((GLsizei) n[1].i, (GLsizei) n[2].i,
                                       n[3].f, n[4].f, n[5].f, n[6].f,
                                       (const GLubyte *) n[7].data));
               ctx->Unpack = save;      /* restore */
            }
            break;
         case OPCODE_BLEND_COLOR:
            CALL_BlendColor(ctx->Exec, (n[1].f, n[2].f, n[3].f, n[4].f));
            break;
         case OPCODE_BLEND_EQUATION:
            CALL_BlendEquation(ctx->Exec, (n[1].e));
            break;
         case OPCODE_BLEND_EQUATION_SEPARATE:
            CALL_BlendEquationSeparateEXT(ctx->Exec, (n[1].e, n[2].e));
            break;
         case OPCODE_BLEND_FUNC_SEPARATE:
            CALL_BlendFuncSeparateEXT(ctx->Exec,
                                      (n[1].e, n[2].e, n[3].e, n[4].e));
            break;
         case OPCODE_CALL_LIST:
            /* Generated by glCallList(), don't add ListBase */
            if (ctx->ListState.CallDepth < MAX_LIST_NESTING) {
               execute_list(ctx, n[1].ui);
            }
            break;
         case OPCODE_CALL_LIST_OFFSET:
            /* Generated by glCallLists() so we must add ListBase */
            if (n[2].b) {
               /* user specified a bad data type at compile time */
               _mesa_error(ctx, GL_INVALID_ENUM, "glCallLists(type)");
            }
            else if (ctx->ListState.CallDepth < MAX_LIST_NESTING) {
               GLuint list = (GLuint) (ctx->List.ListBase + n[1].i);
               execute_list(ctx, list);
            }
            break;
         case OPCODE_CLEAR:
            CALL_Clear(ctx->Exec, (n[1].bf));
            break;
         case OPCODE_CLEAR_COLOR:
            CALL_ClearColor(ctx->Exec, (n[1].f, n[2].f, n[3].f, n[4].f));
            break;
         case OPCODE_CLEAR_ACCUM:
            CALL_ClearAccum(ctx->Exec, (n[1].f, n[2].f, n[3].f, n[4].f));
            break;
         case OPCODE_CLEAR_DEPTH:
            CALL_ClearDepth(ctx->Exec, ((GLclampd) n[1].f));
            break;
         case OPCODE_CLEAR_INDEX:
            CALL_ClearIndex(ctx->Exec, ((GLfloat) n[1].ui));
            break;
         case OPCODE_CLEAR_STENCIL:
            CALL_ClearStencil(ctx->Exec, (n[1].i));
            break;
         case OPCODE_CLIP_PLANE:
            {
               GLdouble eq[4];
               eq[0] = n[2].f;
               eq[1] = n[3].f;
               eq[2] = n[4].f;
               eq[3] = n[5].f;
               CALL_ClipPlane(ctx->Exec, (n[1].e, eq));
            }
            break;
         case OPCODE_COLOR_MASK:
            CALL_ColorMask(ctx->Exec, (n[1].b, n[2].b, n[3].b, n[4].b));
            break;
         case OPCODE_COLOR_MATERIAL:
            CALL_ColorMaterial(ctx->Exec, (n[1].e, n[2].e));
            break;
         case OPCODE_COLOR_TABLE:
            {
               const struct gl_pixelstore_attrib save = ctx->Unpack;
               ctx->Unpack = ctx->DefaultPacking;
               CALL_ColorTable(ctx->Exec, (n[1].e, n[2].e, n[3].i, n[4].e,
                                           n[5].e, n[6].data));
               ctx->Unpack = save;      /* restore */
            }
            break;
         case OPCODE_COLOR_TABLE_PARAMETER_FV:
            {
               GLfloat params[4];
               params[0] = n[3].f;
               params[1] = n[4].f;
               params[2] = n[5].f;
               params[3] = n[6].f;
               CALL_ColorTableParameterfv(ctx->Exec,
                                          (n[1].e, n[2].e, params));
            }
            break;
         case OPCODE_COLOR_TABLE_PARAMETER_IV:
            {
               GLint params[4];
               params[0] = n[3].i;
               params[1] = n[4].i;
               params[2] = n[5].i;
               params[3] = n[6].i;
               CALL_ColorTableParameteriv(ctx->Exec,
                                          (n[1].e, n[2].e, params));
            }
            break;
         case OPCODE_COLOR_SUB_TABLE:
            {
               const struct gl_pixelstore_attrib save = ctx->Unpack;
               ctx->Unpack = ctx->DefaultPacking;
               CALL_ColorSubTable(ctx->Exec, (n[1].e, n[2].i, n[3].i,
                                              n[4].e, n[5].e, n[6].data));
               ctx->Unpack = save;      /* restore */
            }
            break;
         case OPCODE_CONVOLUTION_FILTER_1D:
            {
               const struct gl_pixelstore_attrib save = ctx->Unpack;
               ctx->Unpack = ctx->DefaultPacking;
               CALL_ConvolutionFilter1D(ctx->Exec, (n[1].e, n[2].i, n[3].i,
                                                    n[4].e, n[5].e,
                                                    n[6].data));
               ctx->Unpack = save;      /* restore */
            }
            break;
         case OPCODE_CONVOLUTION_FILTER_2D:
            {
               const struct gl_pixelstore_attrib save = ctx->Unpack;
               ctx->Unpack = ctx->DefaultPacking;
               CALL_ConvolutionFilter2D(ctx->Exec, (n[1].e, n[2].i, n[3].i,
                                                    n[4].i, n[5].e, n[6].e,
                                                    n[7].data));
               ctx->Unpack = save;      /* restore */
            }
            break;
         case OPCODE_CONVOLUTION_PARAMETER_I:
            CALL_ConvolutionParameteri(ctx->Exec, (n[1].e, n[2].e, n[3].i));
            break;
         case OPCODE_CONVOLUTION_PARAMETER_IV:
            {
               GLint params[4];
               params[0] = n[3].i;
               params[1] = n[4].i;
               params[2] = n[5].i;
               params[3] = n[6].i;
               CALL_ConvolutionParameteriv(ctx->Exec,
                                           (n[1].e, n[2].e, params));
            }
            break;
         case OPCODE_CONVOLUTION_PARAMETER_F:
            CALL_ConvolutionParameterf(ctx->Exec, (n[1].e, n[2].e, n[3].f));
            break;
         case OPCODE_CONVOLUTION_PARAMETER_FV:
            {
               GLfloat params[4];
               params[0] = n[3].f;
               params[1] = n[4].f;
               params[2] = n[5].f;
               params[3] = n[6].f;
               CALL_ConvolutionParameterfv(ctx->Exec,
                                           (n[1].e, n[2].e, params));
            }
            break;
         case OPCODE_COPY_COLOR_SUB_TABLE:
            CALL_CopyColorSubTable(ctx->Exec, (n[1].e, n[2].i,
                                               n[3].i, n[4].i, n[5].i));
            break;
         case OPCODE_COPY_COLOR_TABLE:
            CALL_CopyColorSubTable(ctx->Exec, (n[1].e, n[2].i,
                                               n[3].i, n[4].i, n[5].i));
            break;
         case OPCODE_COPY_PIXELS:
            CALL_CopyPixels(ctx->Exec, (n[1].i, n[2].i,
                                        (GLsizei) n[3].i, (GLsizei) n[4].i,
                                        n[5].e));
            break;
         case OPCODE_COPY_TEX_IMAGE1D:
            CALL_CopyTexImage1D(ctx->Exec, (n[1].e, n[2].i, n[3].e, n[4].i,
                                            n[5].i, n[6].i, n[7].i));
            break;
         case OPCODE_COPY_TEX_IMAGE2D:
            CALL_CopyTexImage2D(ctx->Exec, (n[1].e, n[2].i, n[3].e, n[4].i,
                                            n[5].i, n[6].i, n[7].i, n[8].i));
            break;
         case OPCODE_COPY_TEX_SUB_IMAGE1D:
            CALL_CopyTexSubImage1D(ctx->Exec, (n[1].e, n[2].i, n[3].i,
                                               n[4].i, n[5].i, n[6].i));
            break;
         case OPCODE_COPY_TEX_SUB_IMAGE2D:
            CALL_CopyTexSubImage2D(ctx->Exec, (n[1].e, n[2].i, n[3].i,
                                               n[4].i, n[5].i, n[6].i, n[7].i,
                                               n[8].i));
            break;
         case OPCODE_COPY_TEX_SUB_IMAGE3D:
            CALL_CopyTexSubImage3D(ctx->Exec, (n[1].e, n[2].i, n[3].i,
                                               n[4].i, n[5].i, n[6].i, n[7].i,
                                               n[8].i, n[9].i));
            break;
         case OPCODE_CULL_FACE:
            CALL_CullFace(ctx->Exec, (n[1].e));
            break;
         case OPCODE_DEPTH_FUNC:
            CALL_DepthFunc(ctx->Exec, (n[1].e));
            break;
         case OPCODE_DEPTH_MASK:
            CALL_DepthMask(ctx->Exec, (n[1].b));
            break;
         case OPCODE_DEPTH_RANGE:
            CALL_DepthRange(ctx->Exec,
                            ((GLclampd) n[1].f, (GLclampd) n[2].f));
            break;
         case OPCODE_DISABLE:
            CALL_Disable(ctx->Exec, (n[1].e));
            break;
         case OPCODE_DRAW_BUFFER:
            CALL_DrawBuffer(ctx->Exec, (n[1].e));
            break;
         case OPCODE_DRAW_PIXELS:
            {
               const struct gl_pixelstore_attrib save = ctx->Unpack;
               ctx->Unpack = ctx->DefaultPacking;
               CALL_DrawPixels(ctx->Exec, (n[1].i, n[2].i, n[3].e, n[4].e,
                                           n[5].data));
               ctx->Unpack = save;      /* restore */
            }
            break;
         case OPCODE_ENABLE:
            CALL_Enable(ctx->Exec, (n[1].e));
            break;
         case OPCODE_EVALMESH1:
            CALL_EvalMesh1(ctx->Exec, (n[1].e, n[2].i, n[3].i));
            break;
         case OPCODE_EVALMESH2:
            CALL_EvalMesh2(ctx->Exec,
                           (n[1].e, n[2].i, n[3].i, n[4].i, n[5].i));
            break;
         case OPCODE_FOG:
            {
               GLfloat p[4];
               p[0] = n[2].f;
               p[1] = n[3].f;
               p[2] = n[4].f;
               p[3] = n[5].f;
               CALL_Fogfv(ctx->Exec, (n[1].e, p));
            }
            break;
         case OPCODE_FRONT_FACE:
            CALL_FrontFace(ctx->Exec, (n[1].e));
            break;
         case OPCODE_FRUSTUM:
            CALL_Frustum(ctx->Exec,
                         (n[1].f, n[2].f, n[3].f, n[4].f, n[5].f, n[6].f));
            break;
         case OPCODE_HINT:
            CALL_Hint(ctx->Exec, (n[1].e, n[2].e));
            break;
         case OPCODE_HISTOGRAM:
            CALL_Histogram(ctx->Exec, (n[1].e, n[2].i, n[3].e, n[4].b));
            break;
         case OPCODE_INDEX_MASK:
            CALL_IndexMask(ctx->Exec, (n[1].ui));
            break;
         case OPCODE_INIT_NAMES:
            CALL_InitNames(ctx->Exec, ());
            break;
         case OPCODE_LIGHT:
            {
               GLfloat p[4];
               p[0] = n[3].f;
               p[1] = n[4].f;
               p[2] = n[5].f;
               p[3] = n[6].f;
               CALL_Lightfv(ctx->Exec, (n[1].e, n[2].e, p));
            }
            break;
         case OPCODE_LIGHT_MODEL:
            {
               GLfloat p[4];
               p[0] = n[2].f;
               p[1] = n[3].f;
               p[2] = n[4].f;
               p[3] = n[5].f;
               CALL_LightModelfv(ctx->Exec, (n[1].e, p));
            }
            break;
         case OPCODE_LINE_STIPPLE:
            CALL_LineStipple(ctx->Exec, (n[1].i, n[2].us));
            break;
         case OPCODE_LINE_WIDTH:
            CALL_LineWidth(ctx->Exec, (n[1].f));
            break;
         case OPCODE_LIST_BASE:
            CALL_ListBase(ctx->Exec, (n[1].ui));
            break;
         case OPCODE_LOAD_IDENTITY:
            CALL_LoadIdentity(ctx->Exec, ());
            break;
         case OPCODE_LOAD_MATRIX:
            if (sizeof(Node) == sizeof(GLfloat)) {
               CALL_LoadMatrixf(ctx->Exec, (&n[1].f));
            }
            else {
               GLfloat m[16];
               GLuint i;
               for (i = 0; i < 16; i++) {
                  m[i] = n[1 + i].f;
               }
               CALL_LoadMatrixf(ctx->Exec, (m));
            }
            break;
         case OPCODE_LOAD_NAME:
            CALL_LoadName(ctx->Exec, (n[1].ui));
            break;
         case OPCODE_LOGIC_OP:
            CALL_LogicOp(ctx->Exec, (n[1].e));
            break;
         case OPCODE_MAP1:
            {
               GLenum target = n[1].e;
               GLint ustride = _mesa_evaluator_components(target);
               GLint uorder = n[5].i;
               GLfloat u1 = n[2].f;
               GLfloat u2 = n[3].f;
               CALL_Map1f(ctx->Exec, (target, u1, u2, ustride, uorder,
                                      (GLfloat *) n[6].data));
            }
            break;
         case OPCODE_MAP2:
            {
               GLenum target = n[1].e;
               GLfloat u1 = n[2].f;
               GLfloat u2 = n[3].f;
               GLfloat v1 = n[4].f;
               GLfloat v2 = n[5].f;
               GLint ustride = n[6].i;
               GLint vstride = n[7].i;
               GLint uorder = n[8].i;
               GLint vorder = n[9].i;
               CALL_Map2f(ctx->Exec, (target, u1, u2, ustride, uorder,
                                      v1, v2, vstride, vorder,
                                      (GLfloat *) n[10].data));
            }
            break;
         case OPCODE_MAPGRID1:
            CALL_MapGrid1f(ctx->Exec, (n[1].i, n[2].f, n[3].f));
            break;
         case OPCODE_MAPGRID2:
            CALL_MapGrid2f(ctx->Exec,
                           (n[1].i, n[2].f, n[3].f, n[4].i, n[5].f, n[6].f));
            break;
         case OPCODE_MATRIX_MODE:
            CALL_MatrixMode(ctx->Exec, (n[1].e));
            break;
         case OPCODE_MIN_MAX:
            CALL_Minmax(ctx->Exec, (n[1].e, n[2].e, n[3].b));
            break;
         case OPCODE_MULT_MATRIX:
            if (sizeof(Node) == sizeof(GLfloat)) {
               CALL_MultMatrixf(ctx->Exec, (&n[1].f));
            }
            else {
               GLfloat m[16];
               GLuint i;
               for (i = 0; i < 16; i++) {
                  m[i] = n[1 + i].f;
               }
               CALL_MultMatrixf(ctx->Exec, (m));
            }
            break;
         case OPCODE_ORTHO:
            CALL_Ortho(ctx->Exec,
                       (n[1].f, n[2].f, n[3].f, n[4].f, n[5].f, n[6].f));
            break;
         case OPCODE_PASSTHROUGH:
            CALL_PassThrough(ctx->Exec, (n[1].f));
            break;
         case OPCODE_PIXEL_MAP:
            CALL_PixelMapfv(ctx->Exec,
                            (n[1].e, n[2].i, (GLfloat *) n[3].data));
            break;
         case OPCODE_PIXEL_TRANSFER:
            CALL_PixelTransferf(ctx->Exec, (n[1].e, n[2].f));
            break;
         case OPCODE_PIXEL_ZOOM:
            CALL_PixelZoom(ctx->Exec, (n[1].f, n[2].f));
            break;
         case OPCODE_POINT_SIZE:
            CALL_PointSize(ctx->Exec, (n[1].f));
            break;
         case OPCODE_POINT_PARAMETERS:
            {
               GLfloat params[3];
               params[0] = n[2].f;
               params[1] = n[3].f;
               params[2] = n[4].f;
               CALL_PointParameterfvEXT(ctx->Exec, (n[1].e, params));
            }
            break;
         case OPCODE_POLYGON_MODE:
            CALL_PolygonMode(ctx->Exec, (n[1].e, n[2].e));
            break;
         case OPCODE_POLYGON_STIPPLE:
            {
               const struct gl_pixelstore_attrib save = ctx->Unpack;
               ctx->Unpack = ctx->DefaultPacking;
               CALL_PolygonStipple(ctx->Exec, ((GLubyte *) n[1].data));
               ctx->Unpack = save;      /* restore */
            }
            break;
         case OPCODE_POLYGON_OFFSET:
            CALL_PolygonOffset(ctx->Exec, (n[1].f, n[2].f));
            break;
         case OPCODE_POP_ATTRIB:
            CALL_PopAttrib(ctx->Exec, ());
            break;
         case OPCODE_POP_MATRIX:
            CALL_PopMatrix(ctx->Exec, ());
            break;
         case OPCODE_POP_NAME:
            CALL_PopName(ctx->Exec, ());
            break;
         case OPCODE_PRIORITIZE_TEXTURE:
            CALL_PrioritizeTextures(ctx->Exec, (1, &n[1].ui, &n[2].f));
            break;
         case OPCODE_PUSH_ATTRIB:
            CALL_PushAttrib(ctx->Exec, (n[1].bf));
            break;
         case OPCODE_PUSH_MATRIX:
            CALL_PushMatrix(ctx->Exec, ());
            break;
         case OPCODE_PUSH_NAME:
            CALL_PushName(ctx->Exec, (n[1].ui));
            break;
         case OPCODE_RASTER_POS:
            CALL_RasterPos4f(ctx->Exec, (n[1].f, n[2].f, n[3].f, n[4].f));
            break;
         case OPCODE_READ_BUFFER:
            CALL_ReadBuffer(ctx->Exec, (n[1].e));
            break;
         case OPCODE_RESET_HISTOGRAM:
            CALL_ResetHistogram(ctx->Exec, (n[1].e));
            break;
         case OPCODE_RESET_MIN_MAX:
            CALL_ResetMinmax(ctx->Exec, (n[1].e));
            break;
         case OPCODE_ROTATE:
            CALL_Rotatef(ctx->Exec, (n[1].f, n[2].f, n[3].f, n[4].f));
            break;
         case OPCODE_SCALE:
            CALL_Scalef(ctx->Exec, (n[1].f, n[2].f, n[3].f));
            break;
         case OPCODE_SCISSOR:
            CALL_Scissor(ctx->Exec, (n[1].i, n[2].i, n[3].i, n[4].i));
            break;
         case OPCODE_SHADE_MODEL:
            CALL_ShadeModel(ctx->Exec, (n[1].e));
            break;
         case OPCODE_PROVOKING_VERTEX:
            CALL_ProvokingVertexEXT(ctx->Exec, (n[1].e));
            break;
         case OPCODE_STENCIL_FUNC:
            CALL_StencilFunc(ctx->Exec, (n[1].e, n[2].i, n[3].ui));
            break;
         case OPCODE_STENCIL_MASK:
            CALL_StencilMask(ctx->Exec, (n[1].ui));
            break;
         case OPCODE_STENCIL_OP:
            CALL_StencilOp(ctx->Exec, (n[1].e, n[2].e, n[3].e));
            break;
         case OPCODE_STENCIL_FUNC_SEPARATE:
            CALL_StencilFuncSeparate(ctx->Exec,
                                     (n[1].e, n[2].e, n[3].i, n[4].ui));
            break;
         case OPCODE_STENCIL_MASK_SEPARATE:
            CALL_StencilMaskSeparate(ctx->Exec, (n[1].e, n[2].ui));
            break;
         case OPCODE_STENCIL_OP_SEPARATE:
            CALL_StencilOpSeparate(ctx->Exec,
                                   (n[1].e, n[2].e, n[3].e, n[4].e));
            break;
         case OPCODE_TEXENV:
            {
               GLfloat params[4];
               params[0] = n[3].f;
               params[1] = n[4].f;
               params[2] = n[5].f;
               params[3] = n[6].f;
               CALL_TexEnvfv(ctx->Exec, (n[1].e, n[2].e, params));
            }
            break;
         case OPCODE_TEXGEN:
            {
               GLfloat params[4];
               params[0] = n[3].f;
               params[1] = n[4].f;
               params[2] = n[5].f;
               params[3] = n[6].f;
               CALL_TexGenfv(ctx->Exec, (n[1].e, n[2].e, params));
            }
            break;
         case OPCODE_TEXPARAMETER:
            {
               GLfloat params[4];
               params[0] = n[3].f;
               params[1] = n[4].f;
               params[2] = n[5].f;
               params[3] = n[6].f;
               CALL_TexParameterfv(ctx->Exec, (n[1].e, n[2].e, params));
            }
            break;
         case OPCODE_TEX_IMAGE1D:
            {
               const struct gl_pixelstore_attrib save = ctx->Unpack;
               ctx->Unpack = ctx->DefaultPacking;
               CALL_TexImage1D(ctx->Exec, (n[1].e,      /* target */
                                           n[2].i,      /* level */
                                           n[3].i,      /* components */
                                           n[4].i,      /* width */
                                           n[5].e,      /* border */
                                           n[6].e,      /* format */
                                           n[7].e,      /* type */
                                           n[8].data));
               ctx->Unpack = save;      /* restore */
            }
            break;
         case OPCODE_TEX_IMAGE2D:
            {
               const struct gl_pixelstore_attrib save = ctx->Unpack;
               ctx->Unpack = ctx->DefaultPacking;
               CALL_TexImage2D(ctx->Exec, (n[1].e,      /* target */
                                           n[2].i,      /* level */
                                           n[3].i,      /* components */
                                           n[4].i,      /* width */
                                           n[5].i,      /* height */
                                           n[6].e,      /* border */
                                           n[7].e,      /* format */
                                           n[8].e,      /* type */
                                           n[9].data));
               ctx->Unpack = save;      /* restore */
            }
            break;
         case OPCODE_TEX_IMAGE3D:
            {
               const struct gl_pixelstore_attrib save = ctx->Unpack;
               ctx->Unpack = ctx->DefaultPacking;
               CALL_TexImage3D(ctx->Exec, (n[1].e,      /* target */
                                           n[2].i,      /* level */
                                           n[3].i,      /* components */
                                           n[4].i,      /* width */
                                           n[5].i,      /* height */
                                           n[6].i,      /* depth  */
                                           n[7].e,      /* border */
                                           n[8].e,      /* format */
                                           n[9].e,      /* type */
                                           n[10].data));
               ctx->Unpack = save;      /* restore */
            }
            break;
         case OPCODE_TEX_SUB_IMAGE1D:
            {
               const struct gl_pixelstore_attrib save = ctx->Unpack;
               ctx->Unpack = ctx->DefaultPacking;
               CALL_TexSubImage1D(ctx->Exec, (n[1].e, n[2].i, n[3].i,
                                              n[4].i, n[5].e,
                                              n[6].e, n[7].data));
               ctx->Unpack = save;      /* restore */
            }
            break;
         case OPCODE_TEX_SUB_IMAGE2D:
            {
               const struct gl_pixelstore_attrib save = ctx->Unpack;
               ctx->Unpack = ctx->DefaultPacking;
               CALL_TexSubImage2D(ctx->Exec, (n[1].e, n[2].i, n[3].i,
                                              n[4].i, n[5].e,
                                              n[6].i, n[7].e, n[8].e,
                                              n[9].data));
               ctx->Unpack = save;      /* restore */
            }
            break;
         case OPCODE_TEX_SUB_IMAGE3D:
            {
               const struct gl_pixelstore_attrib save = ctx->Unpack;
               ctx->Unpack = ctx->DefaultPacking;
               CALL_TexSubImage3D(ctx->Exec, (n[1].e, n[2].i, n[3].i,
                                              n[4].i, n[5].i, n[6].i, n[7].i,
                                              n[8].i, n[9].e, n[10].e,
                                              n[11].data));
               ctx->Unpack = save;      /* restore */
            }
            break;
         case OPCODE_TRANSLATE:
            CALL_Translatef(ctx->Exec, (n[1].f, n[2].f, n[3].f));
            break;
         case OPCODE_VIEWPORT:
            CALL_Viewport(ctx->Exec, (n[1].i, n[2].i,
                                      (GLsizei) n[3].i, (GLsizei) n[4].i));
            break;
         case OPCODE_WINDOW_POS:
            CALL_WindowPos4fMESA(ctx->Exec, (n[1].f, n[2].f, n[3].f, n[4].f));
            break;
         case OPCODE_ACTIVE_TEXTURE:   /* GL_ARB_multitexture */
            CALL_ActiveTextureARB(ctx->Exec, (n[1].e));
            break;
         case OPCODE_COMPRESSED_TEX_IMAGE_1D:  /* GL_ARB_texture_compression */
            CALL_CompressedTexImage1DARB(ctx->Exec, (n[1].e, n[2].i, n[3].e,
                                                     n[4].i, n[5].i, n[6].i,
                                                     n[7].data));
            break;
         case OPCODE_COMPRESSED_TEX_IMAGE_2D:  /* GL_ARB_texture_compression */
            CALL_CompressedTexImage2DARB(ctx->Exec, (n[1].e, n[2].i, n[3].e,
                                                     n[4].i, n[5].i, n[6].i,
                                                     n[7].i, n[8].data));
            break;
         case OPCODE_COMPRESSED_TEX_IMAGE_3D:  /* GL_ARB_texture_compression */
            CALL_CompressedTexImage3DARB(ctx->Exec, (n[1].e, n[2].i, n[3].e,
                                                     n[4].i, n[5].i, n[6].i,
                                                     n[7].i, n[8].i,
                                                     n[9].data));
            break;
         case OPCODE_COMPRESSED_TEX_SUB_IMAGE_1D:      /* GL_ARB_texture_compress */
            CALL_CompressedTexSubImage1DARB(ctx->Exec,
                                            (n[1].e, n[2].i, n[3].i, n[4].i,
                                             n[5].e, n[6].i, n[7].data));
            break;
         case OPCODE_COMPRESSED_TEX_SUB_IMAGE_2D:      /* GL_ARB_texture_compress */
            CALL_CompressedTexSubImage2DARB(ctx->Exec,
                                            (n[1].e, n[2].i, n[3].i, n[4].i,
                                             n[5].i, n[6].i, n[7].e, n[8].i,
                                             n[9].data));
            break;
         case OPCODE_COMPRESSED_TEX_SUB_IMAGE_3D:      /* GL_ARB_texture_compress */
            CALL_CompressedTexSubImage3DARB(ctx->Exec,
                                            (n[1].e, n[2].i, n[3].i, n[4].i,
                                             n[5].i, n[6].i, n[7].i, n[8].i,
                                             n[9].e, n[10].i, n[11].data));
            break;
         case OPCODE_SAMPLE_COVERAGE:  /* GL_ARB_multisample */
            CALL_SampleCoverageARB(ctx->Exec, (n[1].f, n[2].b));
            break;
         case OPCODE_WINDOW_POS_ARB:   /* GL_ARB_window_pos */
            CALL_WindowPos3fMESA(ctx->Exec, (n[1].f, n[2].f, n[3].f));
            break;
#if FEATURE_NV_vertex_program || FEATURE_ARB_vertex_program || FEATURE_ARB_fragment_program
         case OPCODE_BIND_PROGRAM_NV:  /* GL_NV_vertex_program */
            CALL_BindProgramNV(ctx->Exec, (n[1].e, n[2].ui));
            break;
#endif
#if FEATURE_NV_vertex_program
         case OPCODE_EXECUTE_PROGRAM_NV:
            {
               GLfloat v[4];
               v[0] = n[3].f;
               v[1] = n[4].f;
               v[2] = n[5].f;
               v[3] = n[6].f;
               CALL_ExecuteProgramNV(ctx->Exec, (n[1].e, n[2].ui, v));
            }
            break;
         case OPCODE_REQUEST_RESIDENT_PROGRAMS_NV:
            CALL_RequestResidentProgramsNV(ctx->Exec, (n[1].ui,
                                                       (GLuint *) n[2].data));
            break;
         case OPCODE_LOAD_PROGRAM_NV:
            CALL_LoadProgramNV(ctx->Exec, (n[1].e, n[2].ui, n[3].i,
                                           (const GLubyte *) n[4].data));
            break;
         case OPCODE_TRACK_MATRIX_NV:
            CALL_TrackMatrixNV(ctx->Exec, (n[1].e, n[2].ui, n[3].e, n[4].e));
            break;
#endif

#if FEATURE_NV_fragment_program
         case OPCODE_PROGRAM_LOCAL_PARAMETER_ARB:
            CALL_ProgramLocalParameter4fARB(ctx->Exec,
                                            (n[1].e, n[2].ui, n[3].f, n[4].f,
                                             n[5].f, n[6].f));
            break;
         case OPCODE_PROGRAM_NAMED_PARAMETER_NV:
            CALL_ProgramNamedParameter4fNV(ctx->Exec, (n[1].ui, n[2].i,
                                                       (const GLubyte *) n[3].
                                                       data, n[4].f, n[5].f,
                                                       n[6].f, n[7].f));
            break;
#endif

         case OPCODE_ACTIVE_STENCIL_FACE_EXT:
            CALL_ActiveStencilFaceEXT(ctx->Exec, (n[1].e));
            break;
         case OPCODE_DEPTH_BOUNDS_EXT:
            CALL_DepthBoundsEXT(ctx->Exec, (n[1].f, n[2].f));
            break;
#if FEATURE_ARB_vertex_program || FEATURE_ARB_fragment_program
         case OPCODE_PROGRAM_STRING_ARB:
            CALL_ProgramStringARB(ctx->Exec,
                                  (n[1].e, n[2].e, n[3].i, n[4].data));
            break;
#endif
#if FEATURE_ARB_vertex_program || FEATURE_ARB_fragment_program || FEATURE_NV_vertex_program
         case OPCODE_PROGRAM_ENV_PARAMETER_ARB:
            CALL_ProgramEnvParameter4fARB(ctx->Exec, (n[1].e, n[2].ui, n[3].f,
                                                      n[4].f, n[5].f,
                                                      n[6].f));
            break;
#endif
#if FEATURE_ARB_occlusion_query
         case OPCODE_BEGIN_QUERY_ARB:
            CALL_BeginQueryARB(ctx->Exec, (n[1].e, n[2].ui));
            break;
         case OPCODE_END_QUERY_ARB:
            CALL_EndQueryARB(ctx->Exec, (n[1].e));
            break;
#endif
         case OPCODE_DRAW_BUFFERS_ARB:
            {
               GLenum buffers[MAX_DRAW_BUFFERS];
               GLint i, count = MIN2(n[1].i, MAX_DRAW_BUFFERS);
               for (i = 0; i < count; i++)
                  buffers[i] = n[2 + i].e;
               CALL_DrawBuffersARB(ctx->Exec, (n[1].i, buffers));
            }
            break;
#if FEATURE_EXT_framebuffer_blit
	 case OPCODE_BLIT_FRAMEBUFFER:
	    CALL_BlitFramebufferEXT(ctx->Exec, (n[1].i, n[2].i, n[3].i, n[4].i,
                                                n[5].i, n[6].i, n[7].i, n[8].i,
                                                n[9].i, n[10].e));
	    break;
#endif

	 case OPCODE_USE_PROGRAM:
	    CALL_UseProgramObjectARB(ctx->Exec, (n[1].ui));
	    break;
	 case OPCODE_UNIFORM_1F:
	    CALL_Uniform1fARB(ctx->Exec, (n[1].i, n[2].f));
	    break;
	 case OPCODE_UNIFORM_2F:
	    CALL_Uniform2fARB(ctx->Exec, (n[1].i, n[2].f, n[3].f));
	    break;
	 case OPCODE_UNIFORM_3F:
	    CALL_Uniform3fARB(ctx->Exec, (n[1].i, n[2].f, n[3].f, n[4].f));
	    break;
	 case OPCODE_UNIFORM_4F:
	    CALL_Uniform4fARB(ctx->Exec,
                              (n[1].i, n[2].f, n[3].f, n[4].f, n[5].f));
	    break;
	 case OPCODE_UNIFORM_1FV:
	    CALL_Uniform1fvARB(ctx->Exec, (n[1].i, n[2].i, n[3].data));
	    break;
	 case OPCODE_UNIFORM_2FV:
	    CALL_Uniform2fvARB(ctx->Exec, (n[1].i, n[2].i, n[3].data));
	    break;
	 case OPCODE_UNIFORM_3FV:
	    CALL_Uniform3fvARB(ctx->Exec, (n[1].i, n[2].i, n[3].data));
	    break;
	 case OPCODE_UNIFORM_4FV:
	    CALL_Uniform4fvARB(ctx->Exec, (n[1].i, n[2].i, n[3].data));
	    break;
	 case OPCODE_UNIFORM_1I:
	    CALL_Uniform1iARB(ctx->Exec, (n[1].i, n[2].i));
	    break;
	 case OPCODE_UNIFORM_2I:
	    CALL_Uniform2iARB(ctx->Exec, (n[1].i, n[2].i, n[3].i));
	    break;
	 case OPCODE_UNIFORM_3I:
	    CALL_Uniform3iARB(ctx->Exec, (n[1].i, n[2].i, n[3].i, n[4].i));
	    break;
	 case OPCODE_UNIFORM_4I:
	    CALL_Uniform4iARB(ctx->Exec,
                              (n[1].i, n[2].i, n[3].i, n[4].i, n[5].i));
	    break;
	 case OPCODE_UNIFORM_1IV:
	    CALL_Uniform1ivARB(ctx->Exec, (n[1].i, n[2].i, n[3].data));
	    break;
	 case OPCODE_UNIFORM_2IV:
	    CALL_Uniform2ivARB(ctx->Exec, (n[1].i, n[2].i, n[3].data));
	    break;
	 case OPCODE_UNIFORM_3IV:
	    CALL_Uniform3ivARB(ctx->Exec, (n[1].i, n[2].i, n[3].data));
	    break;
	 case OPCODE_UNIFORM_4IV:
	    CALL_Uniform4ivARB(ctx->Exec, (n[1].i, n[2].i, n[3].data));
	    break;

	 case OPCODE_UNIFORM_MATRIX22:
	    CALL_UniformMatrix2fvARB(ctx->Exec,
                                     (n[1].i, n[2].i, n[3].b, n[4].data));
	    break;
	 case OPCODE_UNIFORM_MATRIX33:
	    CALL_UniformMatrix3fvARB(ctx->Exec,
                                     (n[1].i, n[2].i, n[3].b, n[4].data));
	    break;
	 case OPCODE_UNIFORM_MATRIX44:
	    CALL_UniformMatrix4fvARB(ctx->Exec,
                                     (n[1].i, n[2].i, n[3].b, n[4].data));
	    break;
	 case OPCODE_UNIFORM_MATRIX23:
	    CALL_UniformMatrix2x3fv(ctx->Exec,
                                    (n[1].i, n[2].i, n[3].b, n[4].data));
	    break;
	 case OPCODE_UNIFORM_MATRIX32:
	    CALL_UniformMatrix3x2fv(ctx->Exec,
                                    (n[1].i, n[2].i, n[3].b, n[4].data));
	    break;
	 case OPCODE_UNIFORM_MATRIX24:
	    CALL_UniformMatrix2x4fv(ctx->Exec,
                                    (n[1].i, n[2].i, n[3].b, n[4].data));
	    break;
	 case OPCODE_UNIFORM_MATRIX42:
	    CALL_UniformMatrix4x2fv(ctx->Exec,
                                    (n[1].i, n[2].i, n[3].b, n[4].data));
	    break;
	 case OPCODE_UNIFORM_MATRIX34:
	    CALL_UniformMatrix3x4fv(ctx->Exec,
                                    (n[1].i, n[2].i, n[3].b, n[4].data));
	    break;
	 case OPCODE_UNIFORM_MATRIX43:
	    CALL_UniformMatrix4x3fv(ctx->Exec,
                                    (n[1].i, n[2].i, n[3].b, n[4].data));
	    break;

         case OPCODE_TEX_BUMP_PARAMETER_ATI:
            {
               GLfloat values[4];
               GLuint i, pname = n[1].ui;

               for (i = 0; i < 4; i++)
                  values[i] = n[1 + i].f;
               CALL_TexBumpParameterfvATI(ctx->Exec, (pname, values));
            }
            break;
#if FEATURE_ATI_fragment_shader
         case OPCODE_BIND_FRAGMENT_SHADER_ATI:
            CALL_BindFragmentShaderATI(ctx->Exec, (n[1].i));
            break;
         case OPCODE_SET_FRAGMENT_SHADER_CONSTANTS_ATI:
            {
               GLfloat values[4];
               GLuint i, dst = n[1].ui;

               for (i = 0; i < 4; i++)
                  values[i] = n[1 + i].f;
               CALL_SetFragmentShaderConstantATI(ctx->Exec, (dst, values));
            }
            break;
#endif
         case OPCODE_ATTR_1F_NV:
            CALL_VertexAttrib1fNV(ctx->Exec, (n[1].e, n[2].f));
            break;
         case OPCODE_ATTR_2F_NV:
            /* Really shouldn't have to do this - the Node structure
             * is convenient, but it would be better to store the data
             * packed appropriately so that it can be sent directly
             * on.  With x86_64 becoming common, this will start to
             * matter more.
             */
            if (sizeof(Node) == sizeof(GLfloat))
               CALL_VertexAttrib2fvNV(ctx->Exec, (n[1].e, &n[2].f));
            else
               CALL_VertexAttrib2fNV(ctx->Exec, (n[1].e, n[2].f, n[3].f));
            break;
         case OPCODE_ATTR_3F_NV:
            if (sizeof(Node) == sizeof(GLfloat))
               CALL_VertexAttrib3fvNV(ctx->Exec, (n[1].e, &n[2].f));
            else
               CALL_VertexAttrib3fNV(ctx->Exec, (n[1].e, n[2].f, n[3].f,
                                                 n[4].f));
            break;
         case OPCODE_ATTR_4F_NV:
            if (sizeof(Node) == sizeof(GLfloat))
               CALL_VertexAttrib4fvNV(ctx->Exec, (n[1].e, &n[2].f));
            else
               CALL_VertexAttrib4fNV(ctx->Exec, (n[1].e, n[2].f, n[3].f,
                                                 n[4].f, n[5].f));
            break;
         case OPCODE_ATTR_1F_ARB:
            CALL_VertexAttrib1fARB(ctx->Exec, (n[1].e, n[2].f));
            break;
         case OPCODE_ATTR_2F_ARB:
            /* Really shouldn't have to do this - the Node structure
             * is convenient, but it would be better to store the data
             * packed appropriately so that it can be sent directly
             * on.  With x86_64 becoming common, this will start to
             * matter more.
             */
            if (sizeof(Node) == sizeof(GLfloat))
               CALL_VertexAttrib2fvARB(ctx->Exec, (n[1].e, &n[2].f));
            else
               CALL_VertexAttrib2fARB(ctx->Exec, (n[1].e, n[2].f, n[3].f));
            break;
         case OPCODE_ATTR_3F_ARB:
            if (sizeof(Node) == sizeof(GLfloat))
               CALL_VertexAttrib3fvARB(ctx->Exec, (n[1].e, &n[2].f));
            else
               CALL_VertexAttrib3fARB(ctx->Exec, (n[1].e, n[2].f, n[3].f,
                                                  n[4].f));
            break;
         case OPCODE_ATTR_4F_ARB:
            if (sizeof(Node) == sizeof(GLfloat))
               CALL_VertexAttrib4fvARB(ctx->Exec, (n[1].e, &n[2].f));
            else
               CALL_VertexAttrib4fARB(ctx->Exec, (n[1].e, n[2].f, n[3].f,
                                                  n[4].f, n[5].f));
            break;
         case OPCODE_MATERIAL:
            if (sizeof(Node) == sizeof(GLfloat))
               CALL_Materialfv(ctx->Exec, (n[1].e, n[2].e, &n[3].f));
            else {
               GLfloat f[4];
               f[0] = n[3].f;
               f[1] = n[4].f;
               f[2] = n[5].f;
               f[3] = n[6].f;
               CALL_Materialfv(ctx->Exec, (n[1].e, n[2].e, f));
            }
            break;
         case OPCODE_BEGIN:
            CALL_Begin(ctx->Exec, (n[1].e));
            break;
         case OPCODE_END:
            CALL_End(ctx->Exec, ());
            break;
         case OPCODE_RECTF:
            CALL_Rectf(ctx->Exec, (n[1].f, n[2].f, n[3].f, n[4].f));
            break;
         case OPCODE_EVAL_C1:
            CALL_EvalCoord1f(ctx->Exec, (n[1].f));
            break;
         case OPCODE_EVAL_C2:
            CALL_EvalCoord2f(ctx->Exec, (n[1].f, n[2].f));
            break;
         case OPCODE_EVAL_P1:
            CALL_EvalPoint1(ctx->Exec, (n[1].i));
            break;
         case OPCODE_EVAL_P2:
            CALL_EvalPoint2(ctx->Exec, (n[1].i, n[2].i));
            break;

         case OPCODE_CONTINUE:
            n = (Node *) n[1].next;
            break;
         case OPCODE_END_OF_LIST:
            done = GL_TRUE;
            break;
         default:
            {
               char msg[1000];
               _mesa_sprintf(msg, "Error in execute_list: opcode=%d",
                             (int) opcode);
               _mesa_problem(ctx, msg);
            }
            done = GL_TRUE;
         }

         /* increment n to point to next compiled command */
         if (opcode != OPCODE_CONTINUE) {
            n += InstSize[opcode];
         }
      }
   }

   if (ctx->Driver.EndCallList)
      ctx->Driver.EndCallList(ctx);

   ctx->ListState.CallDepth--;
}



/**********************************************************************/
/*                           GL functions                             */
/**********************************************************************/

/**
 * Test if a display list number is valid.
 */
GLboolean GLAPIENTRY
_mesa_IsList(GLuint list)
{
   GET_CURRENT_CONTEXT(ctx);
   FLUSH_VERTICES(ctx, 0);      /* must be called before assert */
   ASSERT_OUTSIDE_BEGIN_END_WITH_RETVAL(ctx, GL_FALSE);
   return islist(ctx, list);
}


/**
 * Delete a sequence of consecutive display lists.
 */
void GLAPIENTRY
_mesa_DeleteLists(GLuint list, GLsizei range)
{
   GET_CURRENT_CONTEXT(ctx);
   GLuint i;
   FLUSH_VERTICES(ctx, 0);      /* must be called before assert */
   ASSERT_OUTSIDE_BEGIN_END(ctx);

   if (range < 0) {
      _mesa_error(ctx, GL_INVALID_VALUE, "glDeleteLists");
      return;
   }
   for (i = list; i < list + range; i++) {
      destroy_list(ctx, i);
   }
}


/**
 * Return a display list number, n, such that lists n through n+range-1
 * are free.
 */
GLuint GLAPIENTRY
_mesa_GenLists(GLsizei range)
{
   GET_CURRENT_CONTEXT(ctx);
   GLuint base;
   FLUSH_VERTICES(ctx, 0);      /* must be called before assert */
   ASSERT_OUTSIDE_BEGIN_END_WITH_RETVAL(ctx, 0);

   if (range < 0) {
      _mesa_error(ctx, GL_INVALID_VALUE, "glGenLists");
      return 0;
   }
   if (range == 0) {
      return 0;
   }

   /*
    * Make this an atomic operation
    */
   _glthread_LOCK_MUTEX(ctx->Shared->Mutex);

   base = _mesa_HashFindFreeKeyBlock(ctx->Shared->DisplayList, range);
   if (base) {
      /* reserve the list IDs by with empty/dummy lists */
      GLint i;
      for (i = 0; i < range; i++) {
         _mesa_HashInsert(ctx->Shared->DisplayList, base + i,
                          make_list(base + i, 1));
      }
   }

   _glthread_UNLOCK_MUTEX(ctx->Shared->Mutex);

   return base;
}


/**
 * Begin a new display list.
 */
void GLAPIENTRY
_mesa_NewList(GLuint name, GLenum mode)
{
   GET_CURRENT_CONTEXT(ctx);

   FLUSH_CURRENT(ctx, 0);       /* must be called before assert */
   ASSERT_OUTSIDE_BEGIN_END(ctx);

   if (MESA_VERBOSE & VERBOSE_API)
      _mesa_debug(ctx, "glNewList %u %s\n", name,
                  _mesa_lookup_enum_by_nr(mode));

   if (name == 0) {
      _mesa_error(ctx, GL_INVALID_VALUE, "glNewList");
      return;
   }

   if (mode != GL_COMPILE && mode != GL_COMPILE_AND_EXECUTE) {
      _mesa_error(ctx, GL_INVALID_ENUM, "glNewList");
      return;
   }

   if (ctx->ListState.CurrentList) {
      /* already compiling a display list */
      _mesa_error(ctx, GL_INVALID_OPERATION, "glNewList");
      return;
   }

   ctx->CompileFlag = GL_TRUE;
   ctx->ExecuteFlag = (mode == GL_COMPILE_AND_EXECUTE);

   /* Reset acumulated list state:
    */
   invalidate_saved_current_state( ctx );

   /* Allocate new display list */
   ctx->ListState.CurrentList = make_list(name, BLOCK_SIZE);
   ctx->ListState.CurrentBlock = ctx->ListState.CurrentList->Head;
   ctx->ListState.CurrentPos = 0;

   ctx->Driver.NewList(ctx, name, mode);

   ctx->CurrentDispatch = ctx->Save;
   _glapi_set_dispatch(ctx->CurrentDispatch);
}


/**
 * End definition of current display list. 
 */
void GLAPIENTRY
_mesa_EndList(void)
{
   GET_CURRENT_CONTEXT(ctx);
   SAVE_FLUSH_VERTICES(ctx);
   ASSERT_OUTSIDE_BEGIN_END_AND_FLUSH(ctx);

   if (MESA_VERBOSE & VERBOSE_API)
      _mesa_debug(ctx, "glEndList\n");

   /* Check that a list is under construction */
   if (!ctx->ListState.CurrentList) {
      _mesa_error(ctx, GL_INVALID_OPERATION, "glEndList");
      return;
   }
   
   /* Call before emitting END_OF_LIST, in case the driver wants to
    * emit opcodes itself.
    */
   ctx->Driver.EndList(ctx);

   (void) ALLOC_INSTRUCTION(ctx, OPCODE_END_OF_LIST, 0);

   /* Destroy old list, if any */
   destroy_list(ctx, ctx->ListState.CurrentList->Name);

   /* Install the new list */
   _mesa_HashInsert(ctx->Shared->DisplayList,
                    ctx->ListState.CurrentList->Name,
                    ctx->ListState.CurrentList);


   if (MESA_VERBOSE & VERBOSE_DISPLAY_LIST)
      mesa_print_display_list(ctx->ListState.CurrentList->Name);

   ctx->ListState.CurrentList = NULL;
   ctx->ExecuteFlag = GL_TRUE;
   ctx->CompileFlag = GL_FALSE;

   ctx->CurrentDispatch = ctx->Exec;
   _glapi_set_dispatch(ctx->CurrentDispatch);
}


void GLAPIENTRY
_mesa_CallList(GLuint list)
{
   GLboolean save_compile_flag;
   GET_CURRENT_CONTEXT(ctx);
   FLUSH_CURRENT(ctx, 0);
   /* VERY IMPORTANT:  Save the CompileFlag status, turn it off, */
   /* execute the display list, and restore the CompileFlag. */

   if (MESA_VERBOSE & VERBOSE_API)
      _mesa_debug(ctx, "glCallList %d\n", list);

   if (list == 0) {
      _mesa_error(ctx, GL_INVALID_VALUE, "glCallList(list==0)");
      return;
   }

/*     mesa_print_display_list( list ); */

   save_compile_flag = ctx->CompileFlag;
   if (save_compile_flag) {
      ctx->CompileFlag = GL_FALSE;
   }

   execute_list(ctx, list);
   ctx->CompileFlag = save_compile_flag;

   /* also restore API function pointers to point to "save" versions */
   if (save_compile_flag) {
      ctx->CurrentDispatch = ctx->Save;
      _glapi_set_dispatch(ctx->CurrentDispatch);
   }
}


/**
 * Execute glCallLists:  call multiple display lists.
 */
void GLAPIENTRY
_mesa_CallLists(GLsizei n, GLenum type, const GLvoid * lists)
{
   GET_CURRENT_CONTEXT(ctx);
   GLint i;
   GLboolean save_compile_flag;

   if (MESA_VERBOSE & VERBOSE_API)
      _mesa_debug(ctx, "glCallLists %d\n", n);

   switch (type) {
   case GL_BYTE:
   case GL_UNSIGNED_BYTE:
   case GL_SHORT:
   case GL_UNSIGNED_SHORT:
   case GL_INT:
   case GL_UNSIGNED_INT:
   case GL_FLOAT:
   case GL_2_BYTES:
   case GL_3_BYTES:
   case GL_4_BYTES:
      /* OK */
      break;
   default:
      _mesa_error(ctx, GL_INVALID_ENUM, "glCallLists(type)");
      return;
   }

   /* Save the CompileFlag status, turn it off, execute display list,
    * and restore the CompileFlag.
    */
   save_compile_flag = ctx->CompileFlag;
   ctx->CompileFlag = GL_FALSE;

   for (i = 0; i < n; i++) {
      GLuint list = (GLuint) (ctx->List.ListBase + translate_id(i, type, lists));
      execute_list(ctx, list);
   }

   ctx->CompileFlag = save_compile_flag;

   /* also restore API function pointers to point to "save" versions */
   if (save_compile_flag) {
      ctx->CurrentDispatch = ctx->Save;
      _glapi_set_dispatch(ctx->CurrentDispatch);
   }
}


/**
 * Set the offset added to list numbers in glCallLists.
 */
void GLAPIENTRY
_mesa_ListBase(GLuint base)
{
   GET_CURRENT_CONTEXT(ctx);
   FLUSH_VERTICES(ctx, 0);      /* must be called before assert */
   ASSERT_OUTSIDE_BEGIN_END(ctx);
   ctx->List.ListBase = base;
}


/* Can no longer assume ctx->Exec->Func is equal to _mesa_Func.
 */
static void GLAPIENTRY
exec_Finish(void)
{
   GET_CURRENT_CONTEXT(ctx);
   FLUSH_VERTICES(ctx, 0);
   CALL_Finish(ctx->Exec, ());
}

static void GLAPIENTRY
exec_Flush(void)
{
   GET_CURRENT_CONTEXT(ctx);
   FLUSH_VERTICES(ctx, 0);
   CALL_Flush(ctx->Exec, ());
}

static void GLAPIENTRY
exec_GetBooleanv(GLenum pname, GLboolean *params)
{
   GET_CURRENT_CONTEXT(ctx);
   FLUSH_VERTICES(ctx, 0);
   CALL_GetBooleanv(ctx->Exec, (pname, params));
}

static void GLAPIENTRY
exec_GetClipPlane(GLenum plane, GLdouble * equation)
{
   GET_CURRENT_CONTEXT(ctx);
   FLUSH_VERTICES(ctx, 0);
   CALL_GetClipPlane(ctx->Exec, (plane, equation));
}

static void GLAPIENTRY
exec_GetDoublev(GLenum pname, GLdouble *params)
{
   GET_CURRENT_CONTEXT(ctx);
   FLUSH_VERTICES(ctx, 0);
   CALL_GetDoublev(ctx->Exec, (pname, params));
}

static GLenum GLAPIENTRY
exec_GetError(void)
{
   GET_CURRENT_CONTEXT(ctx);
   FLUSH_VERTICES(ctx, 0);
   return CALL_GetError(ctx->Exec, ());
}

static void GLAPIENTRY
exec_GetFloatv(GLenum pname, GLfloat *params)
{
   GET_CURRENT_CONTEXT(ctx);
   FLUSH_VERTICES(ctx, 0);
   CALL_GetFloatv(ctx->Exec, (pname, params));
}

static void GLAPIENTRY
exec_GetIntegerv(GLenum pname, GLint *params)
{
   GET_CURRENT_CONTEXT(ctx);
   FLUSH_VERTICES(ctx, 0);
   CALL_GetIntegerv(ctx->Exec, (pname, params));
}

static void GLAPIENTRY
exec_GetLightfv(GLenum light, GLenum pname, GLfloat *params)
{
   GET_CURRENT_CONTEXT(ctx);
   FLUSH_VERTICES(ctx, 0);
   CALL_GetLightfv(ctx->Exec, (light, pname, params));
}

static void GLAPIENTRY
exec_GetLightiv(GLenum light, GLenum pname, GLint *params)
{
   GET_CURRENT_CONTEXT(ctx);
   FLUSH_VERTICES(ctx, 0);
   CALL_GetLightiv(ctx->Exec, (light, pname, params));
}

static void GLAPIENTRY
exec_GetMapdv(GLenum target, GLenum query, GLdouble * v)
{
   GET_CURRENT_CONTEXT(ctx);
   FLUSH_VERTICES(ctx, 0);
   CALL_GetMapdv(ctx->Exec, (target, query, v));
}

static void GLAPIENTRY
exec_GetMapfv(GLenum target, GLenum query, GLfloat * v)
{
   GET_CURRENT_CONTEXT(ctx);
   FLUSH_VERTICES(ctx, 0);
   CALL_GetMapfv(ctx->Exec, (target, query, v));
}

static void GLAPIENTRY
exec_GetMapiv(GLenum target, GLenum query, GLint * v)
{
   GET_CURRENT_CONTEXT(ctx);
   FLUSH_VERTICES(ctx, 0);
   CALL_GetMapiv(ctx->Exec, (target, query, v));
}

static void GLAPIENTRY
exec_GetMaterialfv(GLenum face, GLenum pname, GLfloat *params)
{
   GET_CURRENT_CONTEXT(ctx);
   FLUSH_VERTICES(ctx, 0);
   CALL_GetMaterialfv(ctx->Exec, (face, pname, params));
}

static void GLAPIENTRY
exec_GetMaterialiv(GLenum face, GLenum pname, GLint *params)
{
   GET_CURRENT_CONTEXT(ctx);
   FLUSH_VERTICES(ctx, 0);
   CALL_GetMaterialiv(ctx->Exec, (face, pname, params));
}

static void GLAPIENTRY
exec_GetPixelMapfv(GLenum map, GLfloat *values)
{
   GET_CURRENT_CONTEXT(ctx);
   FLUSH_VERTICES(ctx, 0);
   CALL_GetPixelMapfv(ctx->Exec, (map, values));
}

static void GLAPIENTRY
exec_GetPixelMapuiv(GLenum map, GLuint *values)
{
   GET_CURRENT_CONTEXT(ctx);
   FLUSH_VERTICES(ctx, 0);
   CALL_GetPixelMapuiv(ctx->Exec, (map, values));
}

static void GLAPIENTRY
exec_GetPixelMapusv(GLenum map, GLushort *values)
{
   GET_CURRENT_CONTEXT(ctx);
   FLUSH_VERTICES(ctx, 0);
   CALL_GetPixelMapusv(ctx->Exec, (map, values));
}

static void GLAPIENTRY
exec_GetPolygonStipple(GLubyte * dest)
{
   GET_CURRENT_CONTEXT(ctx);
   FLUSH_VERTICES(ctx, 0);
   CALL_GetPolygonStipple(ctx->Exec, (dest));
}

static const GLubyte *GLAPIENTRY
exec_GetString(GLenum name)
{
   GET_CURRENT_CONTEXT(ctx);
   FLUSH_VERTICES(ctx, 0);
   return CALL_GetString(ctx->Exec, (name));
}

static void GLAPIENTRY
exec_GetTexEnvfv(GLenum target, GLenum pname, GLfloat *params)
{
   GET_CURRENT_CONTEXT(ctx);
   FLUSH_VERTICES(ctx, 0);
   CALL_GetTexEnvfv(ctx->Exec, (target, pname, params));
}

static void GLAPIENTRY
exec_GetTexEnviv(GLenum target, GLenum pname, GLint *params)
{
   GET_CURRENT_CONTEXT(ctx);
   FLUSH_VERTICES(ctx, 0);
   CALL_GetTexEnviv(ctx->Exec, (target, pname, params));
}

static void GLAPIENTRY
exec_GetTexGendv(GLenum coord, GLenum pname, GLdouble *params)
{
   GET_CURRENT_CONTEXT(ctx);
   FLUSH_VERTICES(ctx, 0);
   CALL_GetTexGendv(ctx->Exec, (coord, pname, params));
}

static void GLAPIENTRY
exec_GetTexGenfv(GLenum coord, GLenum pname, GLfloat *params)
{
   GET_CURRENT_CONTEXT(ctx);
   FLUSH_VERTICES(ctx, 0);
   CALL_GetTexGenfv(ctx->Exec, (coord, pname, params));
}

static void GLAPIENTRY
exec_GetTexGeniv(GLenum coord, GLenum pname, GLint *params)
{
   GET_CURRENT_CONTEXT(ctx);
   FLUSH_VERTICES(ctx, 0);
   CALL_GetTexGeniv(ctx->Exec, (coord, pname, params));
}

static void GLAPIENTRY
exec_GetTexImage(GLenum target, GLint level, GLenum format,
                 GLenum type, GLvoid * pixels)
{
   GET_CURRENT_CONTEXT(ctx);
   FLUSH_VERTICES(ctx, 0);
   CALL_GetTexImage(ctx->Exec, (target, level, format, type, pixels));
}

static void GLAPIENTRY
exec_GetTexLevelParameterfv(GLenum target, GLint level,
                            GLenum pname, GLfloat *params)
{
   GET_CURRENT_CONTEXT(ctx);
   FLUSH_VERTICES(ctx, 0);
   CALL_GetTexLevelParameterfv(ctx->Exec, (target, level, pname, params));
}

static void GLAPIENTRY
exec_GetTexLevelParameteriv(GLenum target, GLint level,
                            GLenum pname, GLint *params)
{
   GET_CURRENT_CONTEXT(ctx);
   FLUSH_VERTICES(ctx, 0);
   CALL_GetTexLevelParameteriv(ctx->Exec, (target, level, pname, params));
}

static void GLAPIENTRY
exec_GetTexParameterfv(GLenum target, GLenum pname, GLfloat *params)
{
   GET_CURRENT_CONTEXT(ctx);
   FLUSH_VERTICES(ctx, 0);
   CALL_GetTexParameterfv(ctx->Exec, (target, pname, params));
}

static void GLAPIENTRY
exec_GetTexParameteriv(GLenum target, GLenum pname, GLint *params)
{
   GET_CURRENT_CONTEXT(ctx);
   FLUSH_VERTICES(ctx, 0);
   CALL_GetTexParameteriv(ctx->Exec, (target, pname, params));
}

static GLboolean GLAPIENTRY
exec_IsEnabled(GLenum cap)
{
   GET_CURRENT_CONTEXT(ctx);
   FLUSH_VERTICES(ctx, 0);
   return CALL_IsEnabled(ctx->Exec, (cap));
}

static void GLAPIENTRY
exec_PixelStoref(GLenum pname, GLfloat param)
{
   GET_CURRENT_CONTEXT(ctx);
   FLUSH_VERTICES(ctx, 0);
   CALL_PixelStoref(ctx->Exec, (pname, param));
}

static void GLAPIENTRY
exec_PixelStorei(GLenum pname, GLint param)
{
   GET_CURRENT_CONTEXT(ctx);
   FLUSH_VERTICES(ctx, 0);
   CALL_PixelStorei(ctx->Exec, (pname, param));
}

static void GLAPIENTRY
exec_ReadPixels(GLint x, GLint y, GLsizei width, GLsizei height,
                GLenum format, GLenum type, GLvoid * pixels)
{
   GET_CURRENT_CONTEXT(ctx);
   FLUSH_VERTICES(ctx, 0);
   CALL_ReadPixels(ctx->Exec, (x, y, width, height, format, type, pixels));
}

static GLint GLAPIENTRY
exec_RenderMode(GLenum mode)
{
   GET_CURRENT_CONTEXT(ctx);
   FLUSH_VERTICES(ctx, 0);
   return CALL_RenderMode(ctx->Exec, (mode));
}

static void GLAPIENTRY
exec_FeedbackBuffer(GLsizei size, GLenum type, GLfloat * buffer)
{
   GET_CURRENT_CONTEXT(ctx);
   FLUSH_VERTICES(ctx, 0);
   CALL_FeedbackBuffer(ctx->Exec, (size, type, buffer));
}

static void GLAPIENTRY
exec_SelectBuffer(GLsizei size, GLuint * buffer)
{
   GET_CURRENT_CONTEXT(ctx);
   FLUSH_VERTICES(ctx, 0);
   CALL_SelectBuffer(ctx->Exec, (size, buffer));
}

static GLboolean GLAPIENTRY
exec_AreTexturesResident(GLsizei n, const GLuint * texName,
                         GLboolean * residences)
{
   GET_CURRENT_CONTEXT(ctx);
   FLUSH_VERTICES(ctx, 0);
   return CALL_AreTexturesResident(ctx->Exec, (n, texName, residences));
}

static void GLAPIENTRY
exec_ColorPointer(GLint size, GLenum type, GLsizei stride, const GLvoid *ptr)
{
   GET_CURRENT_CONTEXT(ctx);
   FLUSH_VERTICES(ctx, 0);
   CALL_ColorPointer(ctx->Exec, (size, type, stride, ptr));
}

static void GLAPIENTRY
exec_DeleteTextures(GLsizei n, const GLuint * texName)
{
   GET_CURRENT_CONTEXT(ctx);
   FLUSH_VERTICES(ctx, 0);
   CALL_DeleteTextures(ctx->Exec, (n, texName));
}

static void GLAPIENTRY
exec_DisableClientState(GLenum cap)
{
   GET_CURRENT_CONTEXT(ctx);
   FLUSH_VERTICES(ctx, 0);
   CALL_DisableClientState(ctx->Exec, (cap));
}

static void GLAPIENTRY
exec_EdgeFlagPointer(GLsizei stride, const GLvoid * vptr)
{
   GET_CURRENT_CONTEXT(ctx);
   FLUSH_VERTICES(ctx, 0);
   CALL_EdgeFlagPointer(ctx->Exec, (stride, vptr));
}

static void GLAPIENTRY
exec_EnableClientState(GLenum cap)
{
   GET_CURRENT_CONTEXT(ctx);
   FLUSH_VERTICES(ctx, 0);
   CALL_EnableClientState(ctx->Exec, (cap));
}

static void GLAPIENTRY
exec_GenTextures(GLsizei n, GLuint * texName)
{
   GET_CURRENT_CONTEXT(ctx);
   FLUSH_VERTICES(ctx, 0);
   CALL_GenTextures(ctx->Exec, (n, texName));
}

static void GLAPIENTRY
exec_GetPointerv(GLenum pname, GLvoid **params)
{
   GET_CURRENT_CONTEXT(ctx);
   FLUSH_VERTICES(ctx, 0);
   CALL_GetPointerv(ctx->Exec, (pname, params));
}

static void GLAPIENTRY
exec_IndexPointer(GLenum type, GLsizei stride, const GLvoid *ptr)
{
   GET_CURRENT_CONTEXT(ctx);
   FLUSH_VERTICES(ctx, 0);
   CALL_IndexPointer(ctx->Exec, (type, stride, ptr));
}

static void GLAPIENTRY
exec_InterleavedArrays(GLenum format, GLsizei stride, const GLvoid * pointer)
{
   GET_CURRENT_CONTEXT(ctx);
   FLUSH_VERTICES(ctx, 0);
   CALL_InterleavedArrays(ctx->Exec, (format, stride, pointer));
}

static GLboolean GLAPIENTRY
exec_IsTexture(GLuint texture)
{
   GET_CURRENT_CONTEXT(ctx);
   FLUSH_VERTICES(ctx, 0);
   return CALL_IsTexture(ctx->Exec, (texture));
}

static void GLAPIENTRY
exec_NormalPointer(GLenum type, GLsizei stride, const GLvoid *ptr)
{
   GET_CURRENT_CONTEXT(ctx);
   FLUSH_VERTICES(ctx, 0);
   CALL_NormalPointer(ctx->Exec, (type, stride, ptr));
}

static void GLAPIENTRY
exec_PopClientAttrib(void)
{
   GET_CURRENT_CONTEXT(ctx);
   FLUSH_VERTICES(ctx, 0);
   CALL_PopClientAttrib(ctx->Exec, ());
}

static void GLAPIENTRY
exec_PushClientAttrib(GLbitfield mask)
{
   GET_CURRENT_CONTEXT(ctx);
   FLUSH_VERTICES(ctx, 0);
   CALL_PushClientAttrib(ctx->Exec, (mask));
}

static void GLAPIENTRY
exec_TexCoordPointer(GLint size, GLenum type, GLsizei stride,
                     const GLvoid *ptr)
{
   GET_CURRENT_CONTEXT(ctx);
   FLUSH_VERTICES(ctx, 0);
   CALL_TexCoordPointer(ctx->Exec, (size, type, stride, ptr));
}

static void GLAPIENTRY
exec_GetCompressedTexImageARB(GLenum target, GLint level, GLvoid * img)
{
   GET_CURRENT_CONTEXT(ctx);
   FLUSH_VERTICES(ctx, 0);
   CALL_GetCompressedTexImageARB(ctx->Exec, (target, level, img));
}

static void GLAPIENTRY
exec_VertexPointer(GLint size, GLenum type, GLsizei stride,
                   const GLvoid *ptr)
{
   GET_CURRENT_CONTEXT(ctx);
   FLUSH_VERTICES(ctx, 0);
   CALL_VertexPointer(ctx->Exec, (size, type, stride, ptr));
}

static void GLAPIENTRY
exec_CopyConvolutionFilter1D(GLenum target, GLenum internalFormat,
                             GLint x, GLint y, GLsizei width)
{
   GET_CURRENT_CONTEXT(ctx);
   FLUSH_VERTICES(ctx, 0);
   CALL_CopyConvolutionFilter1D(ctx->Exec,
                                (target, internalFormat, x, y, width));
}

static void GLAPIENTRY
exec_CopyConvolutionFilter2D(GLenum target, GLenum internalFormat,
                             GLint x, GLint y, GLsizei width, GLsizei height)
{
   GET_CURRENT_CONTEXT(ctx);
   FLUSH_VERTICES(ctx, 0);
   CALL_CopyConvolutionFilter2D(ctx->Exec,
                                (target, internalFormat, x, y, width,
                                 height));
}

static void GLAPIENTRY
exec_GetColorTable(GLenum target, GLenum format, GLenum type, GLvoid * data)
{
   GET_CURRENT_CONTEXT(ctx);
   FLUSH_VERTICES(ctx, 0);
   CALL_GetColorTable(ctx->Exec, (target, format, type, data));
}

static void GLAPIENTRY
exec_GetColorTableParameterfv(GLenum target, GLenum pname, GLfloat *params)
{
   GET_CURRENT_CONTEXT(ctx);
   FLUSH_VERTICES(ctx, 0);
   CALL_GetColorTableParameterfv(ctx->Exec, (target, pname, params));
}

static void GLAPIENTRY
exec_GetColorTableParameteriv(GLenum target, GLenum pname, GLint *params)
{
   GET_CURRENT_CONTEXT(ctx);
   FLUSH_VERTICES(ctx, 0);
   CALL_GetColorTableParameteriv(ctx->Exec, (target, pname, params));
}

static void GLAPIENTRY
exec_GetConvolutionFilter(GLenum target, GLenum format, GLenum type,
                          GLvoid * image)
{
   GET_CURRENT_CONTEXT(ctx);
   FLUSH_VERTICES(ctx, 0);
   CALL_GetConvolutionFilter(ctx->Exec, (target, format, type, image));
}

static void GLAPIENTRY
exec_GetConvolutionParameterfv(GLenum target, GLenum pname, GLfloat *params)
{
   GET_CURRENT_CONTEXT(ctx);
   FLUSH_VERTICES(ctx, 0);
   CALL_GetConvolutionParameterfv(ctx->Exec, (target, pname, params));
}

static void GLAPIENTRY
exec_GetConvolutionParameteriv(GLenum target, GLenum pname, GLint *params)
{
   GET_CURRENT_CONTEXT(ctx);
   FLUSH_VERTICES(ctx, 0);
   CALL_GetConvolutionParameteriv(ctx->Exec, (target, pname, params));
}

static void GLAPIENTRY
exec_GetHistogram(GLenum target, GLboolean reset, GLenum format,
                  GLenum type, GLvoid *values)
{
   GET_CURRENT_CONTEXT(ctx);
   FLUSH_VERTICES(ctx, 0);
   CALL_GetHistogram(ctx->Exec, (target, reset, format, type, values));
}

static void GLAPIENTRY
exec_GetHistogramParameterfv(GLenum target, GLenum pname, GLfloat *params)
{
   GET_CURRENT_CONTEXT(ctx);
   FLUSH_VERTICES(ctx, 0);
   CALL_GetHistogramParameterfv(ctx->Exec, (target, pname, params));
}

static void GLAPIENTRY
exec_GetHistogramParameteriv(GLenum target, GLenum pname, GLint *params)
{
   GET_CURRENT_CONTEXT(ctx);
   FLUSH_VERTICES(ctx, 0);
   CALL_GetHistogramParameteriv(ctx->Exec, (target, pname, params));
}

static void GLAPIENTRY
exec_GetMinmax(GLenum target, GLboolean reset, GLenum format,
               GLenum type, GLvoid *values)
{
   GET_CURRENT_CONTEXT(ctx);
   FLUSH_VERTICES(ctx, 0);
   CALL_GetMinmax(ctx->Exec, (target, reset, format, type, values));
}

static void GLAPIENTRY
exec_GetMinmaxParameterfv(GLenum target, GLenum pname, GLfloat *params)
{
   GET_CURRENT_CONTEXT(ctx);
   FLUSH_VERTICES(ctx, 0);
   CALL_GetMinmaxParameterfv(ctx->Exec, (target, pname, params));
}

static void GLAPIENTRY
exec_GetMinmaxParameteriv(GLenum target, GLenum pname, GLint *params)
{
   GET_CURRENT_CONTEXT(ctx);
   FLUSH_VERTICES(ctx, 0);
   CALL_GetMinmaxParameteriv(ctx->Exec, (target, pname, params));
}

static void GLAPIENTRY
exec_GetSeparableFilter(GLenum target, GLenum format, GLenum type,
                        GLvoid *row, GLvoid *column, GLvoid *span)
{
   GET_CURRENT_CONTEXT(ctx);
   FLUSH_VERTICES(ctx, 0);
   CALL_GetSeparableFilter(ctx->Exec,
                           (target, format, type, row, column, span));
}

static void GLAPIENTRY
exec_SeparableFilter2D(GLenum target, GLenum internalFormat,
                       GLsizei width, GLsizei height, GLenum format,
                       GLenum type, const GLvoid *row, const GLvoid *column)
{
   GET_CURRENT_CONTEXT(ctx);
   FLUSH_VERTICES(ctx, 0);
   CALL_SeparableFilter2D(ctx->Exec,
                          (target, internalFormat, width, height, format,
                           type, row, column));
}

static void GLAPIENTRY
exec_ColorPointerEXT(GLint size, GLenum type, GLsizei stride,
                     GLsizei count, const GLvoid *ptr)
{
   GET_CURRENT_CONTEXT(ctx);
   FLUSH_VERTICES(ctx, 0);
   CALL_ColorPointerEXT(ctx->Exec, (size, type, stride, count, ptr));
}

static void GLAPIENTRY
exec_EdgeFlagPointerEXT(GLsizei stride, GLsizei count, const GLboolean *ptr)
{
   GET_CURRENT_CONTEXT(ctx);
   FLUSH_VERTICES(ctx, 0);
   CALL_EdgeFlagPointerEXT(ctx->Exec, (stride, count, ptr));
}

static void GLAPIENTRY
exec_IndexPointerEXT(GLenum type, GLsizei stride, GLsizei count,
                     const GLvoid *ptr)
{
   GET_CURRENT_CONTEXT(ctx);
   FLUSH_VERTICES(ctx, 0);
   CALL_IndexPointerEXT(ctx->Exec, (type, stride, count, ptr));
}

static void GLAPIENTRY
exec_NormalPointerEXT(GLenum type, GLsizei stride, GLsizei count,
                      const GLvoid *ptr)
{
   GET_CURRENT_CONTEXT(ctx);
   FLUSH_VERTICES(ctx, 0);
   CALL_NormalPointerEXT(ctx->Exec, (type, stride, count, ptr));
}

static void GLAPIENTRY
exec_TexCoordPointerEXT(GLint size, GLenum type, GLsizei stride,
                        GLsizei count, const GLvoid *ptr)
{
   GET_CURRENT_CONTEXT(ctx);
   FLUSH_VERTICES(ctx, 0);
   CALL_TexCoordPointerEXT(ctx->Exec, (size, type, stride, count, ptr));
}

static void GLAPIENTRY
exec_VertexPointerEXT(GLint size, GLenum type, GLsizei stride,
                      GLsizei count, const GLvoid *ptr)
{
   GET_CURRENT_CONTEXT(ctx);
   FLUSH_VERTICES(ctx, 0);
   CALL_VertexPointerEXT(ctx->Exec, (size, type, stride, count, ptr));
}

static void GLAPIENTRY
exec_LockArraysEXT(GLint first, GLsizei count)
{
   GET_CURRENT_CONTEXT(ctx);
   FLUSH_VERTICES(ctx, 0);
   CALL_LockArraysEXT(ctx->Exec, (first, count));
}

static void GLAPIENTRY
exec_UnlockArraysEXT(void)
{
   GET_CURRENT_CONTEXT(ctx);
   FLUSH_VERTICES(ctx, 0);
   CALL_UnlockArraysEXT(ctx->Exec, ());
}

static void GLAPIENTRY
exec_ClientActiveTextureARB(GLenum target)
{
   GET_CURRENT_CONTEXT(ctx);
   FLUSH_VERTICES(ctx, 0);
   CALL_ClientActiveTextureARB(ctx->Exec, (target));
}

static void GLAPIENTRY
exec_SecondaryColorPointerEXT(GLint size, GLenum type,
                              GLsizei stride, const GLvoid *ptr)
{
   GET_CURRENT_CONTEXT(ctx);
   FLUSH_VERTICES(ctx, 0);
   CALL_SecondaryColorPointerEXT(ctx->Exec, (size, type, stride, ptr));
}

static void GLAPIENTRY
exec_FogCoordPointerEXT(GLenum type, GLsizei stride, const GLvoid *ptr)
{
   GET_CURRENT_CONTEXT(ctx);
   FLUSH_VERTICES(ctx, 0);
   CALL_FogCoordPointerEXT(ctx->Exec, (type, stride, ptr));
}

/* GL_EXT_multi_draw_arrays */
static void GLAPIENTRY
exec_MultiDrawArraysEXT(GLenum mode, GLint * first,
                        GLsizei * count, GLsizei primcount)
{
   GET_CURRENT_CONTEXT(ctx);
   FLUSH_VERTICES(ctx, 0);
   CALL_MultiDrawArraysEXT(ctx->Exec, (mode, first, count, primcount));
}

/* GL_IBM_multimode_draw_arrays */
static void GLAPIENTRY
exec_MultiModeDrawArraysIBM(const GLenum * mode, const GLint * first,
                            const GLsizei * count, GLsizei primcount,
                            GLint modestride)
{
   GET_CURRENT_CONTEXT(ctx);
   FLUSH_VERTICES(ctx, 0);
   CALL_MultiModeDrawArraysIBM(ctx->Exec,
                               (mode, first, count, primcount, modestride));
}

/* GL_IBM_multimode_draw_arrays */
static void GLAPIENTRY
exec_MultiModeDrawElementsIBM(const GLenum * mode,
                              const GLsizei * count,
                              GLenum type,
                              const GLvoid * const *indices,
                              GLsizei primcount, GLint modestride)
{
   GET_CURRENT_CONTEXT(ctx);
   FLUSH_VERTICES(ctx, 0);
   CALL_MultiModeDrawElementsIBM(ctx->Exec,
                                 (mode, count, type, indices, primcount,
                                  modestride));
}



/**
 * Setup the given dispatch table to point to Mesa's display list
 * building functions.
 *
 * This does not include any of the tnl functions - they are
 * initialized from _mesa_init_api_defaults and from the active vtxfmt
 * struct.
 */
void
_mesa_init_dlist_table(struct _glapi_table *table)
{
   _mesa_loopback_init_api_table(table);

   /* GL 1.0 */
   SET_Accum(table, save_Accum);
   SET_AlphaFunc(table, save_AlphaFunc);
   SET_Bitmap(table, save_Bitmap);
   SET_BlendFunc(table, save_BlendFunc);
   SET_CallList(table, _mesa_save_CallList);
   SET_CallLists(table, _mesa_save_CallLists);
   SET_Clear(table, save_Clear);
   SET_ClearAccum(table, save_ClearAccum);
   SET_ClearColor(table, save_ClearColor);
   SET_ClearDepth(table, save_ClearDepth);
   SET_ClearIndex(table, save_ClearIndex);
   SET_ClearStencil(table, save_ClearStencil);
   SET_ClipPlane(table, save_ClipPlane);
   SET_ColorMask(table, save_ColorMask);
   SET_ColorMaterial(table, save_ColorMaterial);
   SET_CopyPixels(table, save_CopyPixels);
   SET_CullFace(table, save_CullFace);
   SET_DeleteLists(table, _mesa_DeleteLists);
   SET_DepthFunc(table, save_DepthFunc);
   SET_DepthMask(table, save_DepthMask);
   SET_DepthRange(table, save_DepthRange);
   SET_Disable(table, save_Disable);
   SET_DrawBuffer(table, save_DrawBuffer);
   SET_DrawPixels(table, save_DrawPixels);
   SET_Enable(table, save_Enable);
   SET_EndList(table, _mesa_EndList);
   SET_EvalMesh1(table, _mesa_save_EvalMesh1);
   SET_EvalMesh2(table, _mesa_save_EvalMesh2);
   SET_Finish(table, exec_Finish);
   SET_Flush(table, exec_Flush);
   SET_Fogf(table, save_Fogf);
   SET_Fogfv(table, save_Fogfv);
   SET_Fogi(table, save_Fogi);
   SET_Fogiv(table, save_Fogiv);
   SET_FrontFace(table, save_FrontFace);
   SET_Frustum(table, save_Frustum);
   SET_GenLists(table, _mesa_GenLists);
   SET_GetBooleanv(table, exec_GetBooleanv);
   SET_GetClipPlane(table, exec_GetClipPlane);
   SET_GetDoublev(table, exec_GetDoublev);
   SET_GetError(table, exec_GetError);
   SET_GetFloatv(table, exec_GetFloatv);
   SET_GetIntegerv(table, exec_GetIntegerv);
   SET_GetLightfv(table, exec_GetLightfv);
   SET_GetLightiv(table, exec_GetLightiv);
   SET_GetMapdv(table, exec_GetMapdv);
   SET_GetMapfv(table, exec_GetMapfv);
   SET_GetMapiv(table, exec_GetMapiv);
   SET_GetMaterialfv(table, exec_GetMaterialfv);
   SET_GetMaterialiv(table, exec_GetMaterialiv);
   SET_GetPixelMapfv(table, exec_GetPixelMapfv);
   SET_GetPixelMapuiv(table, exec_GetPixelMapuiv);
   SET_GetPixelMapusv(table, exec_GetPixelMapusv);
   SET_GetPolygonStipple(table, exec_GetPolygonStipple);
   SET_GetString(table, exec_GetString);
   SET_GetTexEnvfv(table, exec_GetTexEnvfv);
   SET_GetTexEnviv(table, exec_GetTexEnviv);
   SET_GetTexGendv(table, exec_GetTexGendv);
   SET_GetTexGenfv(table, exec_GetTexGenfv);
   SET_GetTexGeniv(table, exec_GetTexGeniv);
   SET_GetTexImage(table, exec_GetTexImage);
   SET_GetTexLevelParameterfv(table, exec_GetTexLevelParameterfv);
   SET_GetTexLevelParameteriv(table, exec_GetTexLevelParameteriv);
   SET_GetTexParameterfv(table, exec_GetTexParameterfv);
   SET_GetTexParameteriv(table, exec_GetTexParameteriv);
   SET_Hint(table, save_Hint);
   SET_IndexMask(table, save_IndexMask);
   SET_InitNames(table, save_InitNames);
   SET_IsEnabled(table, exec_IsEnabled);
   SET_IsList(table, _mesa_IsList);
   SET_LightModelf(table, save_LightModelf);
   SET_LightModelfv(table, save_LightModelfv);
   SET_LightModeli(table, save_LightModeli);
   SET_LightModeliv(table, save_LightModeliv);
   SET_Lightf(table, save_Lightf);
   SET_Lightfv(table, save_Lightfv);
   SET_Lighti(table, save_Lighti);
   SET_Lightiv(table, save_Lightiv);
   SET_LineStipple(table, save_LineStipple);
   SET_LineWidth(table, save_LineWidth);
   SET_ListBase(table, save_ListBase);
   SET_LoadIdentity(table, save_LoadIdentity);
   SET_LoadMatrixd(table, save_LoadMatrixd);
   SET_LoadMatrixf(table, save_LoadMatrixf);
   SET_LoadName(table, save_LoadName);
   SET_LogicOp(table, save_LogicOp);
   SET_Map1d(table, save_Map1d);
   SET_Map1f(table, save_Map1f);
   SET_Map2d(table, save_Map2d);
   SET_Map2f(table, save_Map2f);
   SET_MapGrid1d(table, save_MapGrid1d);
   SET_MapGrid1f(table, save_MapGrid1f);
   SET_MapGrid2d(table, save_MapGrid2d);
   SET_MapGrid2f(table, save_MapGrid2f);
   SET_MatrixMode(table, save_MatrixMode);
   SET_MultMatrixd(table, save_MultMatrixd);
   SET_MultMatrixf(table, save_MultMatrixf);
   SET_NewList(table, save_NewList);
   SET_Ortho(table, save_Ortho);
   SET_PassThrough(table, save_PassThrough);
   SET_PixelMapfv(table, save_PixelMapfv);
   SET_PixelMapuiv(table, save_PixelMapuiv);
   SET_PixelMapusv(table, save_PixelMapusv);
   SET_PixelStoref(table, exec_PixelStoref);
   SET_PixelStorei(table, exec_PixelStorei);
   SET_PixelTransferf(table, save_PixelTransferf);
   SET_PixelTransferi(table, save_PixelTransferi);
   SET_PixelZoom(table, save_PixelZoom);
   SET_PointSize(table, save_PointSize);
   SET_PolygonMode(table, save_PolygonMode);
   SET_PolygonOffset(table, save_PolygonOffset);
   SET_PolygonStipple(table, save_PolygonStipple);
   SET_PopAttrib(table, save_PopAttrib);
   SET_PopMatrix(table, save_PopMatrix);
   SET_PopName(table, save_PopName);
   SET_PushAttrib(table, save_PushAttrib);
   SET_PushMatrix(table, save_PushMatrix);
   SET_PushName(table, save_PushName);
   SET_RasterPos2d(table, save_RasterPos2d);
   SET_RasterPos2dv(table, save_RasterPos2dv);
   SET_RasterPos2f(table, save_RasterPos2f);
   SET_RasterPos2fv(table, save_RasterPos2fv);
   SET_RasterPos2i(table, save_RasterPos2i);
   SET_RasterPos2iv(table, save_RasterPos2iv);
   SET_RasterPos2s(table, save_RasterPos2s);
   SET_RasterPos2sv(table, save_RasterPos2sv);
   SET_RasterPos3d(table, save_RasterPos3d);
   SET_RasterPos3dv(table, save_RasterPos3dv);
   SET_RasterPos3f(table, save_RasterPos3f);
   SET_RasterPos3fv(table, save_RasterPos3fv);
   SET_RasterPos3i(table, save_RasterPos3i);
   SET_RasterPos3iv(table, save_RasterPos3iv);
   SET_RasterPos3s(table, save_RasterPos3s);
   SET_RasterPos3sv(table, save_RasterPos3sv);
   SET_RasterPos4d(table, save_RasterPos4d);
   SET_RasterPos4dv(table, save_RasterPos4dv);
   SET_RasterPos4f(table, save_RasterPos4f);
   SET_RasterPos4fv(table, save_RasterPos4fv);
   SET_RasterPos4i(table, save_RasterPos4i);
   SET_RasterPos4iv(table, save_RasterPos4iv);
   SET_RasterPos4s(table, save_RasterPos4s);
   SET_RasterPos4sv(table, save_RasterPos4sv);
   SET_ReadBuffer(table, save_ReadBuffer);
   SET_ReadPixels(table, exec_ReadPixels);
   SET_RenderMode(table, exec_RenderMode);
   SET_Rotated(table, save_Rotated);
   SET_Rotatef(table, save_Rotatef);
   SET_Scaled(table, save_Scaled);
   SET_Scalef(table, save_Scalef);
   SET_Scissor(table, save_Scissor);
   SET_FeedbackBuffer(table, exec_FeedbackBuffer);
   SET_SelectBuffer(table, exec_SelectBuffer);
   SET_ShadeModel(table, save_ShadeModel);
   SET_StencilFunc(table, save_StencilFunc);
   SET_StencilMask(table, save_StencilMask);
   SET_StencilOp(table, save_StencilOp);
   SET_TexEnvf(table, save_TexEnvf);
   SET_TexEnvfv(table, save_TexEnvfv);
   SET_TexEnvi(table, save_TexEnvi);
   SET_TexEnviv(table, save_TexEnviv);
   SET_TexGend(table, save_TexGend);
   SET_TexGendv(table, save_TexGendv);
   SET_TexGenf(table, save_TexGenf);
   SET_TexGenfv(table, save_TexGenfv);
   SET_TexGeni(table, save_TexGeni);
   SET_TexGeniv(table, save_TexGeniv);
   SET_TexImage1D(table, save_TexImage1D);
   SET_TexImage2D(table, save_TexImage2D);
   SET_TexParameterf(table, save_TexParameterf);
   SET_TexParameterfv(table, save_TexParameterfv);
   SET_TexParameteri(table, save_TexParameteri);
   SET_TexParameteriv(table, save_TexParameteriv);
   SET_Translated(table, save_Translated);
   SET_Translatef(table, save_Translatef);
   SET_Viewport(table, save_Viewport);

   /* GL 1.1 */
   SET_AreTexturesResident(table, exec_AreTexturesResident);
   SET_BindTexture(table, save_BindTexture);
   SET_ColorPointer(table, exec_ColorPointer);
   SET_CopyTexImage1D(table, save_CopyTexImage1D);
   SET_CopyTexImage2D(table, save_CopyTexImage2D);
   SET_CopyTexSubImage1D(table, save_CopyTexSubImage1D);
   SET_CopyTexSubImage2D(table, save_CopyTexSubImage2D);
   SET_DeleteTextures(table, exec_DeleteTextures);
   SET_DisableClientState(table, exec_DisableClientState);
   SET_EdgeFlagPointer(table, exec_EdgeFlagPointer);
   SET_EnableClientState(table, exec_EnableClientState);
   SET_GenTextures(table, exec_GenTextures);
   SET_GetPointerv(table, exec_GetPointerv);
   SET_IndexPointer(table, exec_IndexPointer);
   SET_InterleavedArrays(table, exec_InterleavedArrays);
   SET_IsTexture(table, exec_IsTexture);
   SET_NormalPointer(table, exec_NormalPointer);
   SET_PopClientAttrib(table, exec_PopClientAttrib);
   SET_PrioritizeTextures(table, save_PrioritizeTextures);
   SET_PushClientAttrib(table, exec_PushClientAttrib);
   SET_TexCoordPointer(table, exec_TexCoordPointer);
   SET_TexSubImage1D(table, save_TexSubImage1D);
   SET_TexSubImage2D(table, save_TexSubImage2D);
   SET_VertexPointer(table, exec_VertexPointer);

   /* GL 1.2 */
   SET_CopyTexSubImage3D(table, save_CopyTexSubImage3D);
   SET_TexImage3D(table, save_TexImage3D);
   SET_TexSubImage3D(table, save_TexSubImage3D);

   /* GL 2.0 */
   SET_StencilFuncSeparate(table, save_StencilFuncSeparate);
   SET_StencilMaskSeparate(table, save_StencilMaskSeparate);
   SET_StencilOpSeparate(table, save_StencilOpSeparate);

   /* ATI_separate_stencil */ 
   SET_StencilFuncSeparateATI(table, save_StencilFuncSeparateATI);

   /* GL_ARB_imaging */
   /* Not all are supported */
   SET_BlendColor(table, save_BlendColor);
   SET_BlendEquation(table, save_BlendEquation);
   SET_ColorSubTable(table, save_ColorSubTable);
   SET_ColorTable(table, save_ColorTable);
   SET_ColorTableParameterfv(table, save_ColorTableParameterfv);
   SET_ColorTableParameteriv(table, save_ColorTableParameteriv);
   SET_ConvolutionFilter1D(table, save_ConvolutionFilter1D);
   SET_ConvolutionFilter2D(table, save_ConvolutionFilter2D);
   SET_ConvolutionParameterf(table, save_ConvolutionParameterf);
   SET_ConvolutionParameterfv(table, save_ConvolutionParameterfv);
   SET_ConvolutionParameteri(table, save_ConvolutionParameteri);
   SET_ConvolutionParameteriv(table, save_ConvolutionParameteriv);
   SET_CopyColorSubTable(table, save_CopyColorSubTable);
   SET_CopyColorTable(table, save_CopyColorTable);
   SET_CopyConvolutionFilter1D(table, exec_CopyConvolutionFilter1D);
   SET_CopyConvolutionFilter2D(table, exec_CopyConvolutionFilter2D);
   SET_GetColorTable(table, exec_GetColorTable);
   SET_GetColorTableParameterfv(table, exec_GetColorTableParameterfv);
   SET_GetColorTableParameteriv(table, exec_GetColorTableParameteriv);
   SET_GetConvolutionFilter(table, exec_GetConvolutionFilter);
   SET_GetConvolutionParameterfv(table, exec_GetConvolutionParameterfv);
   SET_GetConvolutionParameteriv(table, exec_GetConvolutionParameteriv);
   SET_GetHistogram(table, exec_GetHistogram);
   SET_GetHistogramParameterfv(table, exec_GetHistogramParameterfv);
   SET_GetHistogramParameteriv(table, exec_GetHistogramParameteriv);
   SET_GetMinmax(table, exec_GetMinmax);
   SET_GetMinmaxParameterfv(table, exec_GetMinmaxParameterfv);
   SET_GetMinmaxParameteriv(table, exec_GetMinmaxParameteriv);
   SET_GetSeparableFilter(table, exec_GetSeparableFilter);
   SET_Histogram(table, save_Histogram);
   SET_Minmax(table, save_Minmax);
   SET_ResetHistogram(table, save_ResetHistogram);
   SET_ResetMinmax(table, save_ResetMinmax);
   SET_SeparableFilter2D(table, exec_SeparableFilter2D);

   /* 2. GL_EXT_blend_color */
#if 0
   SET_BlendColorEXT(table, save_BlendColorEXT);
#endif

   /* 3. GL_EXT_polygon_offset */
   SET_PolygonOffsetEXT(table, save_PolygonOffsetEXT);

   /* 6. GL_EXT_texture3d */
#if 0
   SET_CopyTexSubImage3DEXT(table, save_CopyTexSubImage3D);
   SET_TexImage3DEXT(table, save_TexImage3DEXT);
   SET_TexSubImage3DEXT(table, save_TexSubImage3D);
#endif

   /* 14. GL_SGI_color_table */
#if 0
   SET_ColorTableSGI(table, save_ColorTable);
   SET_ColorSubTableSGI(table, save_ColorSubTable);
   SET_GetColorTableSGI(table, exec_GetColorTable);
   SET_GetColorTableParameterfvSGI(table, exec_GetColorTableParameterfv);
   SET_GetColorTableParameterivSGI(table, exec_GetColorTableParameteriv);
#endif

   /* 30. GL_EXT_vertex_array */
   SET_ColorPointerEXT(table, exec_ColorPointerEXT);
   SET_EdgeFlagPointerEXT(table, exec_EdgeFlagPointerEXT);
   SET_IndexPointerEXT(table, exec_IndexPointerEXT);
   SET_NormalPointerEXT(table, exec_NormalPointerEXT);
   SET_TexCoordPointerEXT(table, exec_TexCoordPointerEXT);
   SET_VertexPointerEXT(table, exec_VertexPointerEXT);

   /* 37. GL_EXT_blend_minmax */
#if 0
   SET_BlendEquationEXT(table, save_BlendEquationEXT);
#endif

   /* 54. GL_EXT_point_parameters */
   SET_PointParameterfEXT(table, save_PointParameterfEXT);
   SET_PointParameterfvEXT(table, save_PointParameterfvEXT);

   /* 97. GL_EXT_compiled_vertex_array */
   SET_LockArraysEXT(table, exec_LockArraysEXT);
   SET_UnlockArraysEXT(table, exec_UnlockArraysEXT);

   /* 145. GL_EXT_secondary_color */
   SET_SecondaryColorPointerEXT(table, exec_SecondaryColorPointerEXT);

   /* 148. GL_EXT_multi_draw_arrays */
   SET_MultiDrawArraysEXT(table, exec_MultiDrawArraysEXT);

   /* 149. GL_EXT_fog_coord */
   SET_FogCoordPointerEXT(table, exec_FogCoordPointerEXT);

   /* 173. GL_EXT_blend_func_separate */
   SET_BlendFuncSeparateEXT(table, save_BlendFuncSeparateEXT);

   /* 196. GL_MESA_resize_buffers */
   SET_ResizeBuffersMESA(table, _mesa_ResizeBuffersMESA);

   /* 197. GL_MESA_window_pos */
   SET_WindowPos2dMESA(table, save_WindowPos2dMESA);
   SET_WindowPos2dvMESA(table, save_WindowPos2dvMESA);
   SET_WindowPos2fMESA(table, save_WindowPos2fMESA);
   SET_WindowPos2fvMESA(table, save_WindowPos2fvMESA);
   SET_WindowPos2iMESA(table, save_WindowPos2iMESA);
   SET_WindowPos2ivMESA(table, save_WindowPos2ivMESA);
   SET_WindowPos2sMESA(table, save_WindowPos2sMESA);
   SET_WindowPos2svMESA(table, save_WindowPos2svMESA);
   SET_WindowPos3dMESA(table, save_WindowPos3dMESA);
   SET_WindowPos3dvMESA(table, save_WindowPos3dvMESA);
   SET_WindowPos3fMESA(table, save_WindowPos3fMESA);
   SET_WindowPos3fvMESA(table, save_WindowPos3fvMESA);
   SET_WindowPos3iMESA(table, save_WindowPos3iMESA);
   SET_WindowPos3ivMESA(table, save_WindowPos3ivMESA);
   SET_WindowPos3sMESA(table, save_WindowPos3sMESA);
   SET_WindowPos3svMESA(table, save_WindowPos3svMESA);
   SET_WindowPos4dMESA(table, save_WindowPos4dMESA);
   SET_WindowPos4dvMESA(table, save_WindowPos4dvMESA);
   SET_WindowPos4fMESA(table, save_WindowPos4fMESA);
   SET_WindowPos4fvMESA(table, save_WindowPos4fvMESA);
   SET_WindowPos4iMESA(table, save_WindowPos4iMESA);
   SET_WindowPos4ivMESA(table, save_WindowPos4ivMESA);
   SET_WindowPos4sMESA(table, save_WindowPos4sMESA);
   SET_WindowPos4svMESA(table, save_WindowPos4svMESA);

   /* 200. GL_IBM_multimode_draw_arrays */
   SET_MultiModeDrawArraysIBM(table, exec_MultiModeDrawArraysIBM);
   SET_MultiModeDrawElementsIBM(table, exec_MultiModeDrawElementsIBM);

#if FEATURE_NV_vertex_program
   /* 233. GL_NV_vertex_program */
   /* The following commands DO NOT go into display lists:
    * AreProgramsResidentNV, IsProgramNV, GenProgramsNV, DeleteProgramsNV,
    * VertexAttribPointerNV, GetProgram*, GetVertexAttrib*
    */
   SET_BindProgramNV(table, save_BindProgramNV);
   SET_DeleteProgramsNV(table, _mesa_DeletePrograms);
   SET_ExecuteProgramNV(table, save_ExecuteProgramNV);
   SET_GenProgramsNV(table, _mesa_GenPrograms);
   SET_AreProgramsResidentNV(table, _mesa_AreProgramsResidentNV);
   SET_RequestResidentProgramsNV(table, save_RequestResidentProgramsNV);
   SET_GetProgramParameterfvNV(table, _mesa_GetProgramParameterfvNV);
   SET_GetProgramParameterdvNV(table, _mesa_GetProgramParameterdvNV);
   SET_GetProgramivNV(table, _mesa_GetProgramivNV);
   SET_GetProgramStringNV(table, _mesa_GetProgramStringNV);
   SET_GetTrackMatrixivNV(table, _mesa_GetTrackMatrixivNV);
   SET_GetVertexAttribdvNV(table, _mesa_GetVertexAttribdvNV);
   SET_GetVertexAttribfvNV(table, _mesa_GetVertexAttribfvNV);
   SET_GetVertexAttribivNV(table, _mesa_GetVertexAttribivNV);
   SET_GetVertexAttribPointervNV(table, _mesa_GetVertexAttribPointervNV);
   SET_IsProgramNV(table, _mesa_IsProgramARB);
   SET_LoadProgramNV(table, save_LoadProgramNV);
   SET_ProgramEnvParameter4dARB(table, save_ProgramEnvParameter4dARB);
   SET_ProgramEnvParameter4dvARB(table, save_ProgramEnvParameter4dvARB);
   SET_ProgramEnvParameter4fARB(table, save_ProgramEnvParameter4fARB);
   SET_ProgramEnvParameter4fvARB(table, save_ProgramEnvParameter4fvARB);
   SET_ProgramParameters4dvNV(table, save_ProgramParameters4dvNV);
   SET_ProgramParameters4fvNV(table, save_ProgramParameters4fvNV);
   SET_TrackMatrixNV(table, save_TrackMatrixNV);
   SET_VertexAttribPointerNV(table, _mesa_VertexAttribPointerNV);
#endif

   /* 244. GL_ATI_envmap_bumpmap */
   SET_TexBumpParameterivATI(table, save_TexBumpParameterivATI);
   SET_TexBumpParameterfvATI(table, save_TexBumpParameterfvATI);

   /* 245. GL_ATI_fragment_shader */
#if FEATURE_ATI_fragment_shader
   SET_BindFragmentShaderATI(table, save_BindFragmentShaderATI);
   SET_SetFragmentShaderConstantATI(table, save_SetFragmentShaderConstantATI);
#endif

   /* 282. GL_NV_fragment_program */
#if FEATURE_NV_fragment_program
   SET_ProgramNamedParameter4fNV(table, save_ProgramNamedParameter4fNV);
   SET_ProgramNamedParameter4dNV(table, save_ProgramNamedParameter4dNV);
   SET_ProgramNamedParameter4fvNV(table, save_ProgramNamedParameter4fvNV);
   SET_ProgramNamedParameter4dvNV(table, save_ProgramNamedParameter4dvNV);
   SET_GetProgramNamedParameterfvNV(table,
                                    _mesa_GetProgramNamedParameterfvNV);
   SET_GetProgramNamedParameterdvNV(table,
                                    _mesa_GetProgramNamedParameterdvNV);
   SET_ProgramLocalParameter4dARB(table, save_ProgramLocalParameter4dARB);
   SET_ProgramLocalParameter4dvARB(table, save_ProgramLocalParameter4dvARB);
   SET_ProgramLocalParameter4fARB(table, save_ProgramLocalParameter4fARB);
   SET_ProgramLocalParameter4fvARB(table, save_ProgramLocalParameter4fvARB);
   SET_GetProgramLocalParameterdvARB(table,
                                     _mesa_GetProgramLocalParameterdvARB);
   SET_GetProgramLocalParameterfvARB(table,
                                     _mesa_GetProgramLocalParameterfvARB);
#endif

   /* 262. GL_NV_point_sprite */
   SET_PointParameteriNV(table, save_PointParameteriNV);
   SET_PointParameterivNV(table, save_PointParameterivNV);

   /* 268. GL_EXT_stencil_two_side */
   SET_ActiveStencilFaceEXT(table, save_ActiveStencilFaceEXT);

   /* 273. GL_APPLE_vertex_array_object */
   SET_BindVertexArrayAPPLE(table, _mesa_BindVertexArrayAPPLE);
   SET_DeleteVertexArraysAPPLE(table, _mesa_DeleteVertexArraysAPPLE);
   SET_GenVertexArraysAPPLE(table, _mesa_GenVertexArraysAPPLE);
   SET_IsVertexArrayAPPLE(table, _mesa_IsVertexArrayAPPLE);

   /* ???. GL_EXT_depth_bounds_test */
   SET_DepthBoundsEXT(table, save_DepthBoundsEXT);

   /* ARB 1. GL_ARB_multitexture */
   SET_ActiveTextureARB(table, save_ActiveTextureARB);
   SET_ClientActiveTextureARB(table, exec_ClientActiveTextureARB);

   /* ARB 3. GL_ARB_transpose_matrix */
   SET_LoadTransposeMatrixdARB(table, save_LoadTransposeMatrixdARB);
   SET_LoadTransposeMatrixfARB(table, save_LoadTransposeMatrixfARB);
   SET_MultTransposeMatrixdARB(table, save_MultTransposeMatrixdARB);
   SET_MultTransposeMatrixfARB(table, save_MultTransposeMatrixfARB);

   /* ARB 5. GL_ARB_multisample */
   SET_SampleCoverageARB(table, save_SampleCoverageARB);

   /* ARB 12. GL_ARB_texture_compression */
   SET_CompressedTexImage3DARB(table, save_CompressedTexImage3DARB);
   SET_CompressedTexImage2DARB(table, save_CompressedTexImage2DARB);
   SET_CompressedTexImage1DARB(table, save_CompressedTexImage1DARB);
   SET_CompressedTexSubImage3DARB(table, save_CompressedTexSubImage3DARB);
   SET_CompressedTexSubImage2DARB(table, save_CompressedTexSubImage2DARB);
   SET_CompressedTexSubImage1DARB(table, save_CompressedTexSubImage1DARB);
   SET_GetCompressedTexImageARB(table, exec_GetCompressedTexImageARB);

   /* ARB 14. GL_ARB_point_parameters */
   /* aliased with EXT_point_parameters functions */

   /* ARB 25. GL_ARB_window_pos */
   /* aliased with MESA_window_pos functions */

   /* ARB 26. GL_ARB_vertex_program */
   /* ARB 27. GL_ARB_fragment_program */
#if FEATURE_ARB_vertex_program || FEATURE_ARB_fragment_program
   /* glVertexAttrib* functions alias the NV ones, handled elsewhere */
   SET_VertexAttribPointerARB(table, _mesa_VertexAttribPointerARB);
   SET_EnableVertexAttribArrayARB(table, _mesa_EnableVertexAttribArrayARB);
   SET_DisableVertexAttribArrayARB(table, _mesa_DisableVertexAttribArrayARB);
   SET_ProgramStringARB(table, save_ProgramStringARB);
   SET_BindProgramNV(table, save_BindProgramNV);
   SET_DeleteProgramsNV(table, _mesa_DeletePrograms);
   SET_GenProgramsNV(table, _mesa_GenPrograms);
   SET_IsProgramNV(table, _mesa_IsProgramARB);
   SET_GetVertexAttribdvNV(table, _mesa_GetVertexAttribdvNV);
   SET_GetVertexAttribfvNV(table, _mesa_GetVertexAttribfvNV);
   SET_GetVertexAttribivNV(table, _mesa_GetVertexAttribivNV);
   SET_GetVertexAttribPointervNV(table, _mesa_GetVertexAttribPointervNV);
   SET_ProgramEnvParameter4dARB(table, save_ProgramEnvParameter4dARB);
   SET_ProgramEnvParameter4dvARB(table, save_ProgramEnvParameter4dvARB);
   SET_ProgramEnvParameter4fARB(table, save_ProgramEnvParameter4fARB);
   SET_ProgramEnvParameter4fvARB(table, save_ProgramEnvParameter4fvARB);
   SET_ProgramLocalParameter4dARB(table, save_ProgramLocalParameter4dARB);
   SET_ProgramLocalParameter4dvARB(table, save_ProgramLocalParameter4dvARB);
   SET_ProgramLocalParameter4fARB(table, save_ProgramLocalParameter4fARB);
   SET_ProgramLocalParameter4fvARB(table, save_ProgramLocalParameter4fvARB);
   SET_GetProgramEnvParameterdvARB(table, _mesa_GetProgramEnvParameterdvARB);
   SET_GetProgramEnvParameterfvARB(table, _mesa_GetProgramEnvParameterfvARB);
   SET_GetProgramLocalParameterdvARB(table,
                                     _mesa_GetProgramLocalParameterdvARB);
   SET_GetProgramLocalParameterfvARB(table,
                                     _mesa_GetProgramLocalParameterfvARB);
   SET_GetProgramivARB(table, _mesa_GetProgramivARB);
   SET_GetProgramStringARB(table, _mesa_GetProgramStringARB);
#endif

   /* ARB 28. GL_ARB_vertex_buffer_object */
#if FEATURE_ARB_vertex_buffer_object
   /* None of the extension's functions get compiled */
   SET_BindBufferARB(table, _mesa_BindBufferARB);
   SET_BufferDataARB(table, _mesa_BufferDataARB);
   SET_BufferSubDataARB(table, _mesa_BufferSubDataARB);
   SET_DeleteBuffersARB(table, _mesa_DeleteBuffersARB);
   SET_GenBuffersARB(table, _mesa_GenBuffersARB);
   SET_GetBufferParameterivARB(table, _mesa_GetBufferParameterivARB);
   SET_GetBufferPointervARB(table, _mesa_GetBufferPointervARB);
   SET_GetBufferSubDataARB(table, _mesa_GetBufferSubDataARB);
   SET_IsBufferARB(table, _mesa_IsBufferARB);
   SET_MapBufferARB(table, _mesa_MapBufferARB);
   SET_UnmapBufferARB(table, _mesa_UnmapBufferARB);
#endif

#if FEATURE_ARB_occlusion_query
   SET_BeginQueryARB(table, save_BeginQueryARB);
   SET_EndQueryARB(table, save_EndQueryARB);
   SET_GenQueriesARB(table, _mesa_GenQueriesARB);
   SET_DeleteQueriesARB(table, _mesa_DeleteQueriesARB);
   SET_IsQueryARB(table, _mesa_IsQueryARB);
   SET_GetQueryivARB(table, _mesa_GetQueryivARB);
   SET_GetQueryObjectivARB(table, _mesa_GetQueryObjectivARB);
   SET_GetQueryObjectuivARB(table, _mesa_GetQueryObjectuivARB);
#endif
   SET_DrawBuffersARB(table, save_DrawBuffersARB);

#if FEATURE_EXT_framebuffer_blit
   SET_BlitFramebufferEXT(table, save_BlitFramebufferEXT);
#endif

   /* GL_ARB_shader_objects */
   SET_UseProgramObjectARB(table, save_UseProgramObjectARB);
   SET_Uniform1fARB(table, save_Uniform1fARB);
   SET_Uniform2fARB(table, save_Uniform2fARB);
   SET_Uniform3fARB(table, save_Uniform3fARB);
   SET_Uniform4fARB(table, save_Uniform4fARB);
   SET_Uniform1fvARB(table, save_Uniform1fvARB);
   SET_Uniform2fvARB(table, save_Uniform2fvARB);
   SET_Uniform3fvARB(table, save_Uniform3fvARB);
   SET_Uniform4fvARB(table, save_Uniform4fvARB);
   SET_Uniform1iARB(table, save_Uniform1iARB);
   SET_Uniform2iARB(table, save_Uniform2iARB);
   SET_Uniform3iARB(table, save_Uniform3iARB);
   SET_Uniform4iARB(table, save_Uniform4iARB);
   SET_Uniform1ivARB(table, save_Uniform1ivARB);
   SET_Uniform2ivARB(table, save_Uniform2ivARB);
   SET_Uniform3ivARB(table, save_Uniform3ivARB);
   SET_Uniform4ivARB(table, save_Uniform4ivARB);
   SET_UniformMatrix2fvARB(table, save_UniformMatrix2fvARB);
   SET_UniformMatrix3fvARB(table, save_UniformMatrix3fvARB);
   SET_UniformMatrix4fvARB(table, save_UniformMatrix4fvARB);
   SET_UniformMatrix2x3fv(table, save_UniformMatrix2x3fv);
   SET_UniformMatrix3x2fv(table, save_UniformMatrix3x2fv);
   SET_UniformMatrix2x4fv(table, save_UniformMatrix2x4fv);
   SET_UniformMatrix4x2fv(table, save_UniformMatrix4x2fv);
   SET_UniformMatrix3x4fv(table, save_UniformMatrix3x4fv);
   SET_UniformMatrix4x3fv(table, save_UniformMatrix4x3fv);

   /* ARB 30/31/32. GL_ARB_shader_objects, GL_ARB_vertex/fragment_shader */
   SET_BindAttribLocationARB(table, exec_BindAttribLocationARB);
   SET_GetAttribLocationARB(table, exec_GetAttribLocationARB);
   /* XXX additional functions need to be implemented here! */

   /* 299. GL_EXT_blend_equation_separate */
   SET_BlendEquationSeparateEXT(table, save_BlendEquationSeparateEXT);

   /* GL_EXT_gpu_program_parmaeters */
#if FEATURE_ARB_vertex_program || FEATURE_ARB_fragment_program
   SET_ProgramEnvParameters4fvEXT(table, save_ProgramEnvParameters4fvEXT);
   SET_ProgramLocalParameters4fvEXT(table, save_ProgramLocalParameters4fvEXT);
#endif

   /* ARB 50. GL_ARB_map_buffer_range */
#if FEATURE_ARB_map_buffer_range
   SET_MapBufferRange(table, _mesa_MapBufferRange); /* no dlist save */
   SET_FlushMappedBufferRange(table, _mesa_FlushMappedBufferRange); /* no dl */
#endif

   /* ARB 59. GL_ARB_copy_buffer */
   SET_CopyBufferSubData(table, _mesa_CopyBufferSubData); /* no dlist save */

   /* 364. GL_EXT_provoking_vertex */
   SET_ProvokingVertexEXT(table, save_ProvokingVertexEXT);
}



static const char *
enum_string(GLenum k)
{
   return _mesa_lookup_enum_by_nr(k);
}


/**
 * Print the commands in a display list.  For debugging only.
 * TODO: many commands aren't handled yet.
 */
static void GLAPIENTRY
print_list(GLcontext *ctx, GLuint list)
{
   struct gl_display_list *dlist;
   Node *n;
   GLboolean done;

   if (!islist(ctx, list)) {
      _mesa_printf("%u is not a display list ID\n", list);
      return;
   }

   dlist = lookup_list(ctx, list);
   if (!dlist)
      return;

   n = dlist->Head;

   _mesa_printf("START-LIST %u, address %p\n", list, (void *) n);

   done = n ? GL_FALSE : GL_TRUE;
   while (!done) {
      OpCode opcode = n[0].opcode;
      GLint i = (GLint) n[0].opcode - (GLint) OPCODE_EXT_0;

      if (i >= 0 && i < (GLint) ctx->ListExt.NumOpcodes) {
         /* this is a driver-extended opcode */
         ctx->ListExt.Opcode[i].Print(ctx, &n[1]);
         n += ctx->ListExt.Opcode[i].Size;
      }
      else {
         switch (opcode) {
         case OPCODE_ACCUM:
            _mesa_printf("Accum %s %g\n", enum_string(n[1].e), n[2].f);
            break;
         case OPCODE_BITMAP:
            _mesa_printf("Bitmap %d %d %g %g %g %g %p\n", n[1].i, n[2].i,
                         n[3].f, n[4].f, n[5].f, n[6].f, (void *) n[7].data);
            break;
         case OPCODE_CALL_LIST:
            _mesa_printf("CallList %d\n", (int) n[1].ui);
            break;
         case OPCODE_CALL_LIST_OFFSET:
            _mesa_printf("CallList %d + offset %u = %u\n", (int) n[1].ui,
                         ctx->List.ListBase, ctx->List.ListBase + n[1].ui);
            break;
         case OPCODE_COLOR_TABLE_PARAMETER_FV:
            _mesa_printf("ColorTableParameterfv %s %s %f %f %f %f\n",
                         enum_string(n[1].e), enum_string(n[2].e),
                         n[3].f, n[4].f, n[5].f, n[6].f);
            break;
         case OPCODE_COLOR_TABLE_PARAMETER_IV:
            _mesa_printf("ColorTableParameteriv %s %s %d %d %d %d\n",
                         enum_string(n[1].e), enum_string(n[2].e),
                         n[3].i, n[4].i, n[5].i, n[6].i);
            break;
         case OPCODE_DISABLE:
            _mesa_printf("Disable %s\n", enum_string(n[1].e));
            break;
         case OPCODE_ENABLE:
            _mesa_printf("Enable %s\n", enum_string(n[1].e));
            break;
         case OPCODE_FRUSTUM:
            _mesa_printf("Frustum %g %g %g %g %g %g\n",
                         n[1].f, n[2].f, n[3].f, n[4].f, n[5].f, n[6].f);
            break;
         case OPCODE_LINE_STIPPLE:
            _mesa_printf("LineStipple %d %x\n", n[1].i, (int) n[2].us);
            break;
         case OPCODE_LOAD_IDENTITY:
            _mesa_printf("LoadIdentity\n");
            break;
         case OPCODE_LOAD_MATRIX:
            _mesa_printf("LoadMatrix\n");
            _mesa_printf("  %8f %8f %8f %8f\n",
                         n[1].f, n[5].f, n[9].f, n[13].f);
            _mesa_printf("  %8f %8f %8f %8f\n",
                         n[2].f, n[6].f, n[10].f, n[14].f);
            _mesa_printf("  %8f %8f %8f %8f\n",
                         n[3].f, n[7].f, n[11].f, n[15].f);
            _mesa_printf("  %8f %8f %8f %8f\n",
                         n[4].f, n[8].f, n[12].f, n[16].f);
            break;
         case OPCODE_MULT_MATRIX:
            _mesa_printf("MultMatrix (or Rotate)\n");
            _mesa_printf("  %8f %8f %8f %8f\n",
                         n[1].f, n[5].f, n[9].f, n[13].f);
            _mesa_printf("  %8f %8f %8f %8f\n",
                         n[2].f, n[6].f, n[10].f, n[14].f);
            _mesa_printf("  %8f %8f %8f %8f\n",
                         n[3].f, n[7].f, n[11].f, n[15].f);
            _mesa_printf("  %8f %8f %8f %8f\n",
                         n[4].f, n[8].f, n[12].f, n[16].f);
            break;
         case OPCODE_ORTHO:
            _mesa_printf("Ortho %g %g %g %g %g %g\n",
                         n[1].f, n[2].f, n[3].f, n[4].f, n[5].f, n[6].f);
            break;
         case OPCODE_POP_ATTRIB:
            _mesa_printf("PopAttrib\n");
            break;
         case OPCODE_POP_MATRIX:
            _mesa_printf("PopMatrix\n");
            break;
         case OPCODE_POP_NAME:
            _mesa_printf("PopName\n");
            break;
         case OPCODE_PUSH_ATTRIB:
            _mesa_printf("PushAttrib %x\n", n[1].bf);
            break;
         case OPCODE_PUSH_MATRIX:
            _mesa_printf("PushMatrix\n");
            break;
         case OPCODE_PUSH_NAME:
            _mesa_printf("PushName %d\n", (int) n[1].ui);
            break;
         case OPCODE_RASTER_POS:
            _mesa_printf("RasterPos %g %g %g %g\n",
                         n[1].f, n[2].f, n[3].f, n[4].f);
            break;
         case OPCODE_ROTATE:
            _mesa_printf("Rotate %g %g %g %g\n",
                         n[1].f, n[2].f, n[3].f, n[4].f);
            break;
         case OPCODE_SCALE:
            _mesa_printf("Scale %g %g %g\n", n[1].f, n[2].f, n[3].f);
            break;
         case OPCODE_TRANSLATE:
            _mesa_printf("Translate %g %g %g\n", n[1].f, n[2].f, n[3].f);
            break;
         case OPCODE_BIND_TEXTURE:
            _mesa_printf("BindTexture %s %d\n",
                         _mesa_lookup_enum_by_nr(n[1].ui), n[2].ui);
            break;
         case OPCODE_SHADE_MODEL:
            _mesa_printf("ShadeModel %s\n", _mesa_lookup_enum_by_nr(n[1].ui));
            break;
         case OPCODE_MAP1:
            _mesa_printf("Map1 %s %.3f %.3f %d %d\n",
                         _mesa_lookup_enum_by_nr(n[1].ui),
                         n[2].f, n[3].f, n[4].i, n[5].i);
            break;
         case OPCODE_MAP2:
            _mesa_printf("Map2 %s %.3f %.3f %.3f %.3f %d %d %d %d\n",
                         _mesa_lookup_enum_by_nr(n[1].ui),
                         n[2].f, n[3].f, n[4].f, n[5].f,
                         n[6].i, n[7].i, n[8].i, n[9].i);
            break;
         case OPCODE_MAPGRID1:
            _mesa_printf("MapGrid1 %d %.3f %.3f\n", n[1].i, n[2].f, n[3].f);
            break;
         case OPCODE_MAPGRID2:
            _mesa_printf("MapGrid2 %d %.3f %.3f, %d %.3f %.3f\n",
                         n[1].i, n[2].f, n[3].f, n[4].i, n[5].f, n[6].f);
            break;
         case OPCODE_EVALMESH1:
            _mesa_printf("EvalMesh1 %d %d\n", n[1].i, n[2].i);
            break;
         case OPCODE_EVALMESH2:
            _mesa_printf("EvalMesh2 %d %d %d %d\n",
                         n[1].i, n[2].i, n[3].i, n[4].i);
            break;

         case OPCODE_ATTR_1F_NV:
            _mesa_printf("ATTR_1F_NV attr %d: %f\n", n[1].i, n[2].f);
            break;
         case OPCODE_ATTR_2F_NV:
            _mesa_printf("ATTR_2F_NV attr %d: %f %f\n",
                         n[1].i, n[2].f, n[3].f);
            break;
         case OPCODE_ATTR_3F_NV:
            _mesa_printf("ATTR_3F_NV attr %d: %f %f %f\n",
                         n[1].i, n[2].f, n[3].f, n[4].f);
            break;
         case OPCODE_ATTR_4F_NV:
            _mesa_printf("ATTR_4F_NV attr %d: %f %f %f %f\n",
                         n[1].i, n[2].f, n[3].f, n[4].f, n[5].f);
            break;
         case OPCODE_ATTR_1F_ARB:
            _mesa_printf("ATTR_1F_ARB attr %d: %f\n", n[1].i, n[2].f);
            break;
         case OPCODE_ATTR_2F_ARB:
            _mesa_printf("ATTR_2F_ARB attr %d: %f %f\n",
                         n[1].i, n[2].f, n[3].f);
            break;
         case OPCODE_ATTR_3F_ARB:
            _mesa_printf("ATTR_3F_ARB attr %d: %f %f %f\n",
                         n[1].i, n[2].f, n[3].f, n[4].f);
            break;
         case OPCODE_ATTR_4F_ARB:
            _mesa_printf("ATTR_4F_ARB attr %d: %f %f %f %f\n",
                         n[1].i, n[2].f, n[3].f, n[4].f, n[5].f);
            break;

         case OPCODE_MATERIAL:
            _mesa_printf("MATERIAL %x %x: %f %f %f %f\n",
                         n[1].i, n[2].i, n[3].f, n[4].f, n[5].f, n[6].f);
            break;
         case OPCODE_BEGIN:
            _mesa_printf("BEGIN %x\n", n[1].i);
            break;
         case OPCODE_END:
            _mesa_printf("END\n");
            break;
         case OPCODE_RECTF:
            _mesa_printf("RECTF %f %f %f %f\n", n[1].f, n[2].f, n[3].f,
                         n[4].f);
            break;
         case OPCODE_EVAL_C1:
            _mesa_printf("EVAL_C1 %f\n", n[1].f);
            break;
         case OPCODE_EVAL_C2:
            _mesa_printf("EVAL_C2 %f %f\n", n[1].f, n[2].f);
            break;
         case OPCODE_EVAL_P1:
            _mesa_printf("EVAL_P1 %d\n", n[1].i);
            break;
         case OPCODE_EVAL_P2:
            _mesa_printf("EVAL_P2 %d %d\n", n[1].i, n[2].i);
            break;

         case OPCODE_PROVOKING_VERTEX:
            _mesa_printf("ProvokingVertex %s\n",
                         _mesa_lookup_enum_by_nr(n[1].ui));
            break;

            /*
             * meta opcodes/commands
             */
         case OPCODE_ERROR:
            _mesa_printf("Error: %s %s\n",
                         enum_string(n[1].e), (const char *) n[2].data);
            break;
         case OPCODE_CONTINUE:
            _mesa_printf("DISPLAY-LIST-CONTINUE\n");
            n = (Node *) n[1].next;
            break;
         case OPCODE_END_OF_LIST:
            _mesa_printf("END-LIST %u\n", list);
            done = GL_TRUE;
            break;
         default:
            if (opcode < 0 || opcode > OPCODE_END_OF_LIST) {
               _mesa_printf
                  ("ERROR IN DISPLAY LIST: opcode = %d, address = %p\n",
                   opcode, (void *) n);
               return;
            }
            else {
               _mesa_printf("command %d, %u operands\n", opcode,
                            InstSize[opcode]);
            }
         }
         /* increment n to point to next compiled command */
         if (opcode != OPCODE_CONTINUE) {
            n += InstSize[opcode];
         }
      }
   }
}



/**
 * Clients may call this function to help debug display list problems.
 * This function is _ONLY_FOR_DEBUGGING_PURPOSES_.  It may be removed,
 * changed, or break in the future without notice.
 */
void
mesa_print_display_list(GLuint list)
{
   GET_CURRENT_CONTEXT(ctx);
   print_list(ctx, list);
}


/**********************************************************************/
/*****                      Initialization                        *****/
/**********************************************************************/

void
_mesa_save_vtxfmt_init(GLvertexformat * vfmt)
{
   vfmt->ArrayElement = _ae_loopback_array_elt; /* generic helper */
   vfmt->Begin = save_Begin;
   vfmt->CallList = _mesa_save_CallList;
   vfmt->CallLists = _mesa_save_CallLists;
   vfmt->Color3f = save_Color3f;
   vfmt->Color3fv = save_Color3fv;
   vfmt->Color4f = save_Color4f;
   vfmt->Color4fv = save_Color4fv;
   vfmt->EdgeFlag = save_EdgeFlag;
   vfmt->End = save_End;
   vfmt->EvalCoord1f = save_EvalCoord1f;
   vfmt->EvalCoord1fv = save_EvalCoord1fv;
   vfmt->EvalCoord2f = save_EvalCoord2f;
   vfmt->EvalCoord2fv = save_EvalCoord2fv;
   vfmt->EvalPoint1 = save_EvalPoint1;
   vfmt->EvalPoint2 = save_EvalPoint2;
   vfmt->FogCoordfEXT = save_FogCoordfEXT;
   vfmt->FogCoordfvEXT = save_FogCoordfvEXT;
   vfmt->Indexf = save_Indexf;
   vfmt->Indexfv = save_Indexfv;
   vfmt->Materialfv = save_Materialfv;
   vfmt->MultiTexCoord1fARB = save_MultiTexCoord1f;
   vfmt->MultiTexCoord1fvARB = save_MultiTexCoord1fv;
   vfmt->MultiTexCoord2fARB = save_MultiTexCoord2f;
   vfmt->MultiTexCoord2fvARB = save_MultiTexCoord2fv;
   vfmt->MultiTexCoord3fARB = save_MultiTexCoord3f;
   vfmt->MultiTexCoord3fvARB = save_MultiTexCoord3fv;
   vfmt->MultiTexCoord4fARB = save_MultiTexCoord4f;
   vfmt->MultiTexCoord4fvARB = save_MultiTexCoord4fv;
   vfmt->Normal3f = save_Normal3f;
   vfmt->Normal3fv = save_Normal3fv;
   vfmt->SecondaryColor3fEXT = save_SecondaryColor3fEXT;
   vfmt->SecondaryColor3fvEXT = save_SecondaryColor3fvEXT;
   vfmt->TexCoord1f = save_TexCoord1f;
   vfmt->TexCoord1fv = save_TexCoord1fv;
   vfmt->TexCoord2f = save_TexCoord2f;
   vfmt->TexCoord2fv = save_TexCoord2fv;
   vfmt->TexCoord3f = save_TexCoord3f;
   vfmt->TexCoord3fv = save_TexCoord3fv;
   vfmt->TexCoord4f = save_TexCoord4f;
   vfmt->TexCoord4fv = save_TexCoord4fv;
   vfmt->Vertex2f = save_Vertex2f;
   vfmt->Vertex2fv = save_Vertex2fv;
   vfmt->Vertex3f = save_Vertex3f;
   vfmt->Vertex3fv = save_Vertex3fv;
   vfmt->Vertex4f = save_Vertex4f;
   vfmt->Vertex4fv = save_Vertex4fv;
   vfmt->VertexAttrib1fNV = save_VertexAttrib1fNV;
   vfmt->VertexAttrib1fvNV = save_VertexAttrib1fvNV;
   vfmt->VertexAttrib2fNV = save_VertexAttrib2fNV;
   vfmt->VertexAttrib2fvNV = save_VertexAttrib2fvNV;
   vfmt->VertexAttrib3fNV = save_VertexAttrib3fNV;
   vfmt->VertexAttrib3fvNV = save_VertexAttrib3fvNV;
   vfmt->VertexAttrib4fNV = save_VertexAttrib4fNV;
   vfmt->VertexAttrib4fvNV = save_VertexAttrib4fvNV;
   vfmt->VertexAttrib1fARB = save_VertexAttrib1fARB;
   vfmt->VertexAttrib1fvARB = save_VertexAttrib1fvARB;
   vfmt->VertexAttrib2fARB = save_VertexAttrib2fARB;
   vfmt->VertexAttrib2fvARB = save_VertexAttrib2fvARB;
   vfmt->VertexAttrib3fARB = save_VertexAttrib3fARB;
   vfmt->VertexAttrib3fvARB = save_VertexAttrib3fvARB;
   vfmt->VertexAttrib4fARB = save_VertexAttrib4fARB;
   vfmt->VertexAttrib4fvARB = save_VertexAttrib4fvARB;

   vfmt->EvalMesh1 = _mesa_save_EvalMesh1;
   vfmt->EvalMesh2 = _mesa_save_EvalMesh2;
   vfmt->Rectf = save_Rectf;

   /* The driver is required to implement these as
    * 1) They can probably do a better job.
    * 2) A lot of new mechanisms would have to be added to this module
    *     to support it.  That code would probably never get used,
    *     because of (1).
    */
#if 0
   vfmt->DrawArrays = 0;
   vfmt->DrawElements = 0;
   vfmt->DrawRangeElements = 0;
   vfmt->MultiDrawElemementsEXT = 0;
#endif
}


/**
 * Initialize display list state for given context.
 */
void
_mesa_init_display_list(GLcontext *ctx)
{
   static GLboolean tableInitialized = GL_FALSE;

   /* zero-out the instruction size table, just once */
   if (!tableInitialized) {
      _mesa_bzero(InstSize, sizeof(InstSize));
      tableInitialized = GL_TRUE;
   }

   /* Display list */
   ctx->ListState.CallDepth = 0;
   ctx->ExecuteFlag = GL_TRUE;
   ctx->CompileFlag = GL_FALSE;
   ctx->ListState.CurrentBlock = NULL;
   ctx->ListState.CurrentPos = 0;

   /* Display List group */
   ctx->List.ListBase = 0;

   _mesa_save_vtxfmt_init(&ctx->ListState.ListVtxfmt);
}<|MERGE_RESOLUTION|>--- conflicted
+++ resolved
@@ -5838,20 +5838,13 @@
 #endif
 
 
-<<<<<<< HEAD
 /** GL_EXT_provoking_vertex */
 static void GLAPIENTRY
 save_ProvokingVertexEXT(GLenum mode)
-=======
-/* aka UseProgram() */
-static void GLAPIENTRY
-save_UseProgramObjectARB(GLhandleARB program)
->>>>>>> 2921a255
-{
-   GET_CURRENT_CONTEXT(ctx);
-   Node *n;
-   ASSERT_OUTSIDE_SAVE_BEGIN_END_AND_FLUSH(ctx);
-<<<<<<< HEAD
+{
+   GET_CURRENT_CONTEXT(ctx);
+   Node *n;
+   ASSERT_OUTSIDE_SAVE_BEGIN_END_AND_FLUSH(ctx);
    n = ALLOC_INSTRUCTION(ctx, OPCODE_PROVOKING_VERTEX, 1);
    if (n) {
       n[1].e = mode;
@@ -5859,7 +5852,17 @@
    if (ctx->ExecuteFlag) {
       /*CALL_ProvokingVertexEXT(ctx->Exec, (mode));*/
       _mesa_ProvokingVertexEXT(mode);
-=======
+   }
+}
+
+
+/* aka UseProgram() */
+static void GLAPIENTRY
+save_UseProgramObjectARB(GLhandleARB program)
+{
+   GET_CURRENT_CONTEXT(ctx);
+   Node *n;
+   ASSERT_OUTSIDE_SAVE_BEGIN_END_AND_FLUSH(ctx);
    n = ALLOC_INSTRUCTION(ctx, OPCODE_USE_PROGRAM, 1);
    if (n) {
       n[1].ui = program;
@@ -6336,7 +6339,6 @@
    }
    if (ctx->ExecuteFlag) {
       CALL_UniformMatrix4x3fv(ctx->Exec, (location, count, transpose, m));
->>>>>>> 2921a255
    }
 }
 
