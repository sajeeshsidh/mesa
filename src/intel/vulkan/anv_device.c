--- conflicted
+++ resolved
@@ -1759,46 +1759,10 @@
    if (!intel_device_info_update_memory_info(&device->info, fd))
       return;
 
-<<<<<<< HEAD
    const struct intel_device_info *devinfo = &device->info;
    device->sys.available = devinfo->mem.sram.mappable.free;
    device->vram_mappable.available = devinfo->mem.vram.mappable.free;
    device->vram_non_mappable.available = devinfo->mem.vram.unmappable.free;
-=======
-    instance->assume_full_subgroups =
-            driQueryOptionb(&instance->dri_options, "anv_assume_full_subgroups");
-   instance->assume_full_subgroups_with_shared_memory =
-            driQueryOptionb(&instance->dri_options, "anv_assume_full_subgroups_with_shared_memory");
-    instance->limit_trig_input_range =
-            driQueryOptionb(&instance->dri_options, "limit_trig_input_range");
-    instance->sample_mask_out_opengl_behaviour =
-            driQueryOptionb(&instance->dri_options, "anv_sample_mask_out_opengl_behaviour");
-    instance->lower_depth_range_rate =
-            driQueryOptionf(&instance->dri_options, "lower_depth_range_rate");
-    instance->no_16bit =
-            driQueryOptionb(&instance->dri_options, "no_16bit");
-    instance->intel_enable_wa_14018912822 =
-            driQueryOptionb(&instance->dri_options, "intel_enable_wa_14018912822");
-    instance->mesh_conv_prim_attrs_to_vert_attrs =
-            driQueryOptioni(&instance->dri_options, "anv_mesh_conv_prim_attrs_to_vert_attrs");
-    instance->fp64_workaround_enabled =
-            driQueryOptionb(&instance->dri_options, "fp64_workaround_enabled");
-    instance->generated_indirect_threshold =
-            driQueryOptioni(&instance->dri_options, "generated_indirect_threshold");
-    instance->generated_indirect_ring_threshold =
-            driQueryOptioni(&instance->dri_options, "generated_indirect_ring_threshold");
-    instance->query_clear_with_blorp_threshold =
-       driQueryOptioni(&instance->dri_options, "query_clear_with_blorp_threshold");
-    instance->query_copy_with_shader_threshold =
-       driQueryOptioni(&instance->dri_options, "query_copy_with_shader_threshold");
-    instance->force_vk_vendor =
-       driQueryOptioni(&instance->dri_options, "force_vk_vendor");
-    instance->has_fake_sparse =
-       driQueryOptionb(&instance->dri_options, "fake_sparse");
-    instance->enable_tbimr = driQueryOptionb(&instance->dri_options, "intel_tbimr");
-    instance->disable_fcv =
-            driQueryOptionb(&instance->dri_options, "anv_disable_fcv");
->>>>>>> 5f528554
 }
 
 static VkResult
@@ -2492,6 +2456,8 @@
 
     instance->assume_full_subgroups =
             driQueryOptionb(&instance->dri_options, "anv_assume_full_subgroups");
+   instance->assume_full_subgroups_with_shared_memory =
+            driQueryOptionb(&instance->dri_options, "anv_assume_full_subgroups_with_shared_memory");
     instance->limit_trig_input_range =
             driQueryOptionb(&instance->dri_options, "limit_trig_input_range");
     instance->sample_mask_out_opengl_behaviour =
