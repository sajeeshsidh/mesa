--- conflicted
+++ resolved
@@ -1131,10 +1131,7 @@
       return 1;
    case GLSL_TYPE_SUBROUTINE:
      return 1;
-<<<<<<< HEAD
-=======
-
->>>>>>> 22fdb2f8
+
    case GLSL_TYPE_FUNCTION:
    case GLSL_TYPE_SAMPLER:
    case GLSL_TYPE_ATOMIC_UINT:
